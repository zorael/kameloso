--- conflicted
+++ resolved
@@ -9,18 +9,6 @@
     - osx
 
 script:
-<<<<<<< HEAD
-    - dub test --parallel --compiler=${DC} --build-mode=singleFile
-    - dub test --parallel --compiler=${DC} --build-mode=singleFile -c vanilla
-    - dub test --parallel --compiler=${DC} --build-mode=singleFile -c colours
-    - dub test --parallel --compiler=${DC} --build-mode=singleFile -c webtitles
-    - dub test --parallel --compiler=${DC} --build-mode=singleFile -c colours+webtitles
-    - dub build -b plain --parallel --compiler=${DC} --build-mode=singleFile
-    - dub build -b plain --parallel --compiler=${DC} --build-mode=singleFile -c vanilla
-    - dub build -b plain --parallel --compiler=${DC} --build-mode=singleFile -c colours
-    - dub build -b plain --parallel --compiler=${DC} --build-mode=singleFile -c webtitles
-    - dub build -b plain --parallel --compiler=${DC} --build-mode=singleFile -c colours+webtitles
-=======
     - dub test --compiler=${DC} --build-mode=singleFile
     - dub test --compiler=${DC} --build-mode=singleFile -c vanilla
     - dub test --compiler=${DC} --build-mode=singleFile -c colours
@@ -28,5 +16,4 @@
     - dub build -b plain --compiler=${DC} --build-mode=singleFile
     - dub build -b plain --compiler=${DC} --build-mode=singleFile -c vanilla
     - dub build -b plain --compiler=${DC} --build-mode=singleFile -c colours
-    - dub build -b plain --compiler=${DC} --build-mode=singleFile -c colours+webtitles
->>>>>>> 2a6b0655
+    - dub build -b plain --compiler=${DC} --build-mode=singleFile -c colours+webtitles