/++
    Contains the definition of an [IRCPlugin] and its ancilliaries, as well as
    mixins to fully implement it.

    Event handlers can then be module-level functions, annotated with
    [dialect.defs.IRCEvent.Type]s.

    Example:
    ---
    import kameloso.plugins.common.core;
    import kameloso.plugins.common.awareness;

    @(IRCEventHandler()
        .onEvent(IRCEvent.Type.CHAN)
        .permissionsRequired(Permissions.anyone)
        .channelPolicy(ChannelPolicy.home)
        .addCommand(
            IRCEventHandler.Command()
                .word("foo")
                .policy(PrefixPolicy.prefixed)
        )
    )
    void onFoo(FooPlugin plugin, const ref IRCEvent event)
    {
        // ...
    }

    mixin UserAwareness;
    mixin ChannelAwareness;

    final class FooPlugin : IRCPlugin
    {
        // ...

        mixin IRCPluginImpl;
    }
    ---

    See_Also:
        [kameloso.plugins.common.misc]
 +/
module kameloso.plugins.common.core;

private:

import dialect.defs;
import std.typecons : Flag, No, Yes;

public:


// IRCPlugin
/++
    Abstract IRC plugin class.

    This is currently shared with all `service`-class "plugins".

    See_Also:
        [IRCPluginImpl]
        [IRCPluginState]
 +/
abstract class IRCPlugin
{
@safe:

private:
    import kameloso.thread : Sendable;
    import std.array : Appender;

public:
    // CommandMetadata
    /++
        Metadata about a [kameloso.plugins.common.core.IRCEventHandler.Command]- and/or
        [kameloso.plugins.common.core.IRCEventHandler.Regex]-annotated event handler.

        See_Also:
            [commands]
     +/
    static struct CommandMetadata
    {
        // description
        /++
            Description about what the command does, in natural language.
         +/
        string description;

        // syntax
        /++
            Syntax on how to use the command.
         +/
        string syntax;

        // hidden
        /++
            Whether or not the command should be hidden from view (but still
            possible to trigger).
         +/
        bool hidden;
    }

    // state
    /++
        An [kameloso.plugins.common.core.IRCPluginState] instance containing
        variables and arrays that represent the current state of the plugin.
        Should generally be passed by reference.
     +/
    IRCPluginState state;

    // postprocess
    /++
        Allows a plugin to modify an event post-parsing.
     +/
    void postprocess(ref IRCEvent event) @system;

    // onEvent
    /++
        Called to let the plugin react to a new event, parsed from the server.
     +/
    void onEvent(const ref IRCEvent event) @system;

    // initResources
    /++
        Called when the plugin is requested to initialise its disk resources.
     +/
    void initResources() @system;

    // deserialiseConfigFrom
    /++
        Reads serialised configuration text into the plugin's settings struct.

        Stores an associative array of `string[]`s of missing entries in its
        first `out string[][string]` parameter, and the invalid encountered
        entries in the second.
     +/
    void deserialiseConfigFrom(
        const string configFile,
        out string[][string] missingEntries,
        out string[][string] invalidEntries);

    // serialiseConfigInto
    /++
        Called to let the plugin contribute settings when writing the configuration file.

        Returns:
            Boolean of whether something was added.
     +/
    bool serialiseConfigInto(ref Appender!(char[]) sink) const;

    // setSettingByName
    /++
        Called when we want to change a setting by its string name.

        Returns:
            Boolean of whether the set succeeded or not.
     +/
    bool setSettingByName(const string setting, const string value);

    // start
    /++
        Called when connection has been established, to start the plugin;
        its would-be constructor.
     +/
    void start() @system;

    // printSettings
    /++
        Called when we want a plugin to print its
        [kameloso.plugins.common.core.Settings]-annotated struct of settings.
     +/
    void printSettings() @system const;

    // teardown
    /++
        Called during shutdown of a connection; a plugin's would-be destructor.
     +/
    void teardown() @system;

    // name
    /++
        Returns the name of the plugin.

        Returns:
            The string name of the plugin.
     +/
    string name() @property const pure nothrow @nogc;

    // commands
    /++
        Returns an array of the descriptions of the commands a plugin offers.

        Returns:
            An associative [CommandMetadata] array keyed by string.
     +/
    CommandMetadata[string] commands() pure nothrow @property const;

    // reload
    /++
        Reloads the plugin, where such is applicable.

        Whatever this does is implementation-defined.
     +/
    void reload() @system;

    // onBusMessage
    /++
        Called when a bus message arrives from another plugin.

        It is passed to all plugins and it is up to the receiving plugin to
        discard those not meant for it by examining the value of the `header` argument.
     +/
    void onBusMessage(const string header, shared Sendable content) @system;

    // isEnabled
    /++
        Returns whether or not the plugin is enabled in its settings.

        Returns:
            `true` if the plugin should listen to events, `false` if not.
     +/
    bool isEnabled() const @property pure nothrow @nogc;
}


// IRCPluginImpl
/++
    Mixin that fully implements an [kameloso.plugins.common.core.IRCPlugin].

    Uses compile-time introspection to call module-level functions to extend behaviour.

    With UFCS, transparently emulates all such as being member methods of the
    mixing-in class.

    Example:
    ---
    final class MyPlugin : IRCPlugin
    {
        @Settings MyPluginSettings myPluginSettings;

        // ...implementation...

        mixin IRCPluginImpl;
    }
    ---

    See_Also:
        [kameloso.plugins.common.core.IRCPlugin]
 +/
mixin template IRCPluginImpl(
    Flag!"debug_" debug_ = No.debug_,
    string module_ = __MODULE__)
{
    private import kameloso.plugins.common.core : FilterResult, IRCPluginState, Permissions;
    private import dialect.defs : IRCEvent, IRCServer, IRCUser;
    private import core.thread : Fiber;

    /// Symbol needed for the mixin constraints to work.
    // https://forum.dlang.org/post/sk4hqm$12cf$1@digitalmars.com
    alias mixinParent = __traits(parent, {});

    // Use a custom constraint to force the scope to be an IRCPlugin
    static if (!is(mixinParent : IRCPlugin))
    {
        import lu.traits : CategoryName;
        import std.format : format;

        alias pluginImplParentInfo = CategoryName!mixinParent;

        enum pattern = "%s `%s` mixes in `%s` but it is only supposed to be " ~
            "mixed into an `IRCPlugin` subclass";
        static assert(0, pattern.format(pluginImplParentInfo.type,
            pluginImplParentInfo.fqn, "IRCPluginImpl"));
    }

    static if (__traits(compiles, this.hasIRCPluginImpl))
    {
        import std.format : format;
        enum pattern = "Double mixin of `%s` in `%s`";
        static assert(0, pattern.format("IRCPluginImpl", typeof(this).stringof));
    }
    else
    {
        private enum hasIRCPluginImpl = true;
    }

    @safe:

    // isEnabled
    /++
        Introspects the current plugin, looking for a
        [kameloso.plugins.common.core.Settings]-annotated struct
        member that has a bool annotated with [kameloso.plugins.common.core.Enabler],
        which denotes it as the bool that toggles a plugin on and off.

        It then returns its value.

        Returns:
            `true` if the plugin is deemed enabled (or cannot be disabled),
            `false` if not.
     +/
    override public bool isEnabled() const @property pure nothrow @nogc
    {
        bool retval = true;

        top:
        foreach (immutable i, _; this.tupleof)
        {
            import std.meta : Alias;
            import std.traits : hasUDA;

            alias member = Alias!(this.tupleof[i]);

            static if (
                hasUDA!(member, Settings) ||
                (is(typeof(member) == struct) &&
                    hasUDA!(typeof(member), Settings)))
            {
                foreach (immutable n, _2; member.tupleof)
                {
                    alias settingsStructMember = Alias!(member.tupleof[n]);

                    static if (hasUDA!(settingsStructMember, Enabler))
                    {
                        alias ThisEnabler = typeof(settingsStructMember);

                        static if (!is(ThisEnabler : bool))
                        {
                            import std.format : format;
                            import std.traits : Unqual;

                            alias UnqualThis = Unqual!(typeof(this));
                            enum pattern = "`%s` has a non-bool `Enabler`: `%s %s`";

                            static assert(0, pattern.format(UnqualThis.stringof,
                                ThisEnabler.stringof,
                                __traits(identifier, this.tupleof[i].tupleof[n])));
                        }

                        retval = member.tupleof[n];
                        break top;
                    }
                }
            }
        }

        return retval;
    }

    // allow
    /++
        Judges whether an event may be triggered, based on the event itself and
        the annotated required [kameloso.plugins.common.core.Permissions] of the
        handler in question. Wrapper function that merely calls
        [kameloso.plugins.common.core.IRCPluginImpl.allowImpl]. The point behind it is to make something
        that can be overridden and still allow it to call the original logic (below).

        Params:
            event = [dialect.defs.IRCEvent] to allow, or not.
            permissionsRequired = Required [kameloso.plugins.common.core.Permissions]
                of the handler in question.

        Returns:
            `true` if the event should be allowed to trigger, `false` if not.
     +/
    pragma(inline, true)
    private FilterResult allow(const ref IRCEvent event, const Permissions permissionsRequired)
    {
        return allowImpl(event, permissionsRequired);
    }

    // allowImpl
    /++
        Judges whether an event may be triggered, based on the event itself and
        the annotated [kameloso.plugins.common.core.Permissions] of the
        handler in question. Implementation function.

        Params:
            event = [dialect.defs.IRCEvent] to allow, or not.
            permissionsRequired = Required [kameloso.plugins.common.core.Permissions]
                of the handler in question.

        Returns:
            `true` if the event should be allowed to trigger, `false` if not.

        See_Also:
            [kameloso.plugins.common.core.filterSender]
     +/
    private FilterResult allowImpl(const ref IRCEvent event, const Permissions permissionsRequired)
    {
        import kameloso.plugins.common.core : filterSender;

        version(TwitchSupport)
        {
            if (state.server.daemon == IRCServer.Daemon.twitch)
            {
                if (((permissionsRequired == Permissions.anyone) ||
                    (permissionsRequired == Permissions.registered)) &&
                    (event.sender.class_ != IRCUser.Class.blacklist))
                {
                    // We can't WHOIS on Twitch, and Permissions.anyone is just
                    // Permissions.ignore with an extra WHOIS for good measure.
                    // Also everyone is registered on Twitch, by definition.
                    return FilterResult.pass;
                }
            }
        }

        // Permissions.ignore always passes, even for Class.blacklist.
        return (permissionsRequired == Permissions.ignore) ? FilterResult.pass :
            filterSender(event, permissionsRequired, state.settings.preferHostmasks);
    }

    // onEvent
    /++
        Pass on the supplied [dialect.defs.IRCEvent] to
        [kameloso.plugins.common.core.IRCPluginImpl.onEventImpl].

        This is made a separate function to allow plugins to override it and
        insert their own code, while still leveraging [onEventImpl] for the
        actual dirty work.

        Params:
            event = Parsed [dialect.defs.IRCEvent] to pass onto
                [kameloso.plugins.common.core.IRCPluginImpl.onEventImpl].

        See_Also:
            [kameloso.plugins.common.core.IRCPluginImpl.onEventImpl]
     +/
    pragma(inline, true)
    override public void onEvent(const ref IRCEvent event) @system
    {
        onEventImpl(event);
    }

    // onEventImpl
    /++
        Pass on the supplied [dialect.defs.IRCEvent] to module-level functions
        annotated with the matching [dialect.defs.IRCEvent.Type]s.

        It also does checks for [kameloso.plugins.common.core.ChannelPolicy],
        [kameloso.plugins.common.core.Permissions], [kameloso.plugins.common.core.PrefixPolicy],
        [kameloso.plugins.common.core.IRCEventHandler.Command], [kameloso.plugins.common.core.IRCEventHandler.Regex]
        etc; where such is applicable.

        Params:
            origEvent = Parsed [dialect.defs.IRCEvent] to dispatch to event handlers.
     +/
    private void onEventImpl(/*const*/ IRCEvent origEvent) @system
    {
        mixin("static import thisModule = ", module_, ";");

        /++
            Verifies that annotations are as expected.
         +/
        bool udaSanityCheck(alias fun)()
        {
            import kameloso.plugins.common.core : IRCEventHandler;
            import std.traits : fullyQualifiedName, getUDAs;

            alias handlerAnnotations = getUDAs!(fun, IRCEventHandler);

            static if (handlerAnnotations.length > 1)
            {
                import std.format;

                enum pattern = "`%s` is annotated with more than one `IRCEventHandler`";
                static assert(0, pattern.format(fullyQualifiedName!fun));
            }

            enum uda = handlerAnnotations[0];

            static foreach (immutable type; uda.given.acceptedEventTypes)
            {{
                static if (type == IRCEvent.Type.UNSET)
                {
                    import std.format : format;

                    enum pattern = "`%s` is annotated with an `IRCEventHandler` accepting " ~
                        "`@(IRCEvent.Type.UNSET)`, which is not a valid event type.";
                    static assert(0, pattern.format(fullyQualifiedName!fun));
                }
                else static if (type == IRCEvent.Type.PRIVMSG)
                {
                    import std.format : format;

                    enum pattern = "`%s` is annotated with an `IRCEventHandler` accepting " ~
                        "`@(IRCEvent.Type.PRIVMSG)`, which is not a valid event type. " ~
                        "Use `IRCEvent.Type.CHAN` and/or `IRCEvent.Type.QUERY` instead";
                    static assert(0, pattern.format(fullyQualifiedName!fun));
                }
                else static if (type == IRCEvent.Type.WHISPER)
                {
                    import std.format : format;

                    enum pattern = "`%s` is annotated with an `IRCEventHandler` accepting " ~
                        "`@(IRCEvent.Type.WHISPER)`, which is not a valid event type. " ~
                        "Use `IRCEvent.Type.QUERY` instead";
                    static assert(0, pattern.format(fullyQualifiedName!fun));
                }

                static if (uda.given.commands.length || uda.given.regexes.length)
                {
                    static if (
                        (type != IRCEvent.Type.CHAN) &&
                        (type != IRCEvent.Type.QUERY) &&
                        (type != IRCEvent.Type.SELFCHAN) &&
                        (type != IRCEvent.Type.SELFQUERY))
                    {
                        import lu.conv : Enum;
                        import std.format : format;

                        enum pattern = "`%s` is annotated with an `IRCEventHandler` " ~
                            "listening for a `Command` and/or `Regex`, but is at the " ~
                            "same time accepting non-message `IRCEvent.Type.%s events`";
                        static assert(0, pattern.format(fullyQualifiedName!fun,
                            Enum!(IRCEvent.Type).toString(type)));
                    }
                }
            }}

            static if (uda.given.commands.length)
            {
                import lu.string : contains;

                static foreach (immutable command; uda.given.commands)
                {
                    static if (!command.given.word.length)
                    {
                        import std.format : format;

                        enum pattern = "`%s` is annotated with an `IRCEventHandler` " ~
                            "listening for a `Command` with an empty trigger word";
                        static assert(0, pattern.format(fullyQualifiedName!fun));
                    }
                    else static if (command.given.word.contains(' '))
                    {
                        import std.format : format;

                        enum pattern = "`%s` is annotated with an `IRCEventHandler` " ~
                            "listening for a `Command` whose trigger " ~
                            `word "%s" contains a space character`;
                        static assert(0, pattern.format(fullyQualifiedName!fun, command.given.word));
                    }
                }
            }

            static if (uda.given.regexes.length)
            {
                static foreach (immutable regex; uda.given.regexes)
                {
                    static if (!regex.given.expression.length)
                    {
                        import std.format : format;

                        enum pattern = "`%s` is annotated with an `IRCEventHandler` " ~
                            "listening for a `Regex` with an empty expression";
                        static assert(0, pattern.format(fullyQualifiedName!fun));
                    }
                }
            }

            static if ((uda.given.permissionsRequired != Permissions.ignore) &&
                !__traits(compiles, .hasMinimalAuthentication))
            {
                import std.format : format;

                enum pattern = "`%s` is missing a `MinimalAuthentication` " ~
                    "mixin (needed for `Permissions` checks)";
                static assert(0, pattern.format(module_));
            }

            return true;
        }

        /++
            Calls the passed function pointer, appropriately.
         +/
        void call(Fun)(Fun fun, ref IRCEvent event)
        {
            import std.meta : AliasSeq, staticMap;
            import std.traits : Parameters, Unqual, arity;

            alias Params = staticMap!(Unqual, Parameters!fun);

            static if (
                is(Params : AliasSeq!(typeof(this), IRCEvent)) ||
                is(Params : AliasSeq!(IRCPlugin, IRCEvent)))
            {
                static if (!is(Parameters!fun[1] == const))
                {
                    import std.traits : ParameterStorageClass, ParameterStorageClassTuple;

                    alias SC = ParameterStorageClass;
                    alias paramClasses = ParameterStorageClassTuple!fun;

                    static if (
                        (paramClasses[1] & SC.ref_) ||
                        (paramClasses[1] & SC.out_))
                    {
                        import std.format : format;

                        enum pattern = "`%s` has a `%s` event handler takes an " ~
                            "`IRCEvent` of an unsupported storage class; " ~
                            "may not be mutable `ref` or `out`";
                        static assert(0, pattern.format(module_, Fun.stringof));
                    }
                }

                fun(this, event);
            }
            else static if (
                is(Params : AliasSeq!(typeof(this))) ||
                is(Params : AliasSeq!IRCPlugin))
            {
                fun(this);
            }
            else static if (is(Params : AliasSeq!IRCEvent))
            {
                static if (!is(Parameters!fun[0] == const))
                {
                    import std.traits : ParameterStorageClass, ParameterStorageClassTuple;

                    alias SC = ParameterStorageClass;
                    alias paramClasses = ParameterStorageClassTuple!fun;

                    static if (
                        (paramClasses[0] & SC.ref_) ||
                        (paramClasses[0] & SC.out_))
                    {
                        import std.format : format;

                        enum pattern = "`%s` has a `%s` event handler takes an " ~
                            "`IRCEvent` of an unsupported storage class; " ~
                            "may not be mutable `ref` or `out`";
                        static assert(0, pattern.format(module_, Fun.stringof));
                    }
                }

                fun(event);
            }
            else static if (arity!fun == 0)
            {
                fun();
            }
            else
            {
                import std.format : format;

                enum pattern = "`%s` has an event handler with an unsupported function signature: `%s`";
                static assert(0, pattern.format(module_, Fun.stringof));
            }
        }

        /++
            Signal up the callstack of what to do next.
         +/
        enum NextStep
        {
            unset,
            continue_,
            repeat,
            return_,
        }

        /++
            Process a function.
         +/
        NextStep process(bool verbose, Fun)(Fun fun, const string funName,
            const IRCEventHandler uda, ref IRCEvent event)
        {
            import std.algorithm.searching : canFind;

            static if (verbose)
            {
                import lu.conv : Enum;
                import std.stdio : writeln, writefln;
            }

            if (!uda.given.acceptedEventTypes.canFind(IRCEvent.Type.ANY))
            {
                if (!uda.given.acceptedEventTypes.canFind(event.type)) return NextStep.continue_;
            }

            static if (verbose)
            {
                writeln("-- ", funName, " @ ", Enum!(IRCEvent.Type).toString(event.type));
                writeln("   ...", Enum!ChannelPolicy.toString(uda.given.channelPolicy));
            }

            if (event.channel.length)
            {
                bool channelMatch;

                if (uda.given.channelPolicy == ChannelPolicy.home)
                {
                    channelMatch = state.bot.homeChannels.canFind(event.channel);
                }
                else if (uda.given.channelPolicy == ChannelPolicy.guest)
                {
                    channelMatch = !state.bot.homeChannels.canFind(event.channel);
                }
                else /*if (channelPolicy == ChannelPolicy.any)*/
                {
                    channelMatch = true;
                }

                if (!channelMatch)
                {
                    static if (verbose)
                    {
                        writeln("   ...ignore non-matching channel ", event.channel);
                    }

                    // channel policy does not match
                    return NextStep.continue_;  // next fun
                }
            }

            // Snapshot content and aux for later restoration
            immutable origContent = event.content;
            immutable origAux = event.aux;

            scope(exit)
            {
                // Restore content and aux as they may have been altered
                event.content = origContent;
                event.aux = origAux;
            }

            if (uda.given.commands.length || uda.given.regexes.length)
            {
                import lu.string : strippedLeft;

                event.content = event.content.strippedLeft;

                if (!event.content.length)
                {
                    // Event has a Command or a Regex set up but
                    // `event.content` is empty; cannot possibly be of interest.
                    return NextStep.continue_;  // next function
                }
            }

            /// Whether or not a Command or Regex matched.
            bool commandMatch;

            // Evaluate each Command UDAs with the current event
            if (uda.given.commands.length)
            {
                foreach (immutable command; uda.given.commands)
                {
                    static if (verbose)
                    {
                        writefln(`   ...Command "%s"`, command.given.word);
                    }

                    bool policyMismatch;

                    if (!event.prefixPolicyMatches!verbose
                        (command.given.policy, state.client, state.settings.prefix))
                    {
                        static if (verbose)
                        {
                            writeln("   ...policy doesn't match; continue next Command");
                        }

                        policyMismatch = true;
                    }

                    if (policyMismatch)
                    {
                        // Do nothing, proceed to next command
                    }
                    else
                    {
                        import lu.string : nom;
                        import std.algorithm.comparison : equal;
                        import std.typecons : No, Yes;
                        import std.uni : asLowerCase, toLower;

                        immutable thisCommand = event.content
                            .nom!(Yes.inherit, Yes.decode)(' ');
                        immutable lowerWord = command.given.word.toLower;

                        if (thisCommand.asLowerCase.equal(lowerWord))
                        {
                            static if (verbose)
                            {
                                writeln("   ...command matches!");
                            }

                            event.aux = thisCommand;
                            commandMatch = true;
                            break;
                        }
                        else
                        {
                            // Restore content to pre-nom state
                            event.content = origContent;
                        }
                    }
                }
            }

            // Iff no match from Commands, evaluate Regexes
            if (uda.given.regexes.length && !commandMatch)
            {
                foreach (const regex; uda.given.regexes)
                {
                    static if (verbose)
                    {
                        writeln("   ...Regex: `", regex.given.expression, "`");
                    }

                    bool policyMismatch;

                    if (!event.prefixPolicyMatches!verbose
                        (regex.given.policy, state.client, state.settings.prefix))
                    {
                        static if (verbose)
                        {
                            writeln("   ...policy doesn't match; continue next Regex");
                        }

                        policyMismatch = true;
                    }

                    if (policyMismatch)
                    {
                        // Do nothing, proceed to next regex
                    }
                    else
                    {
                        try
                        {
                            import std.regex : matchFirst;

                            const hits = event.content.matchFirst(regex.given.engine);

                            if (!hits.empty)
                            {
                                static if (verbose)
                                {
                                    writeln("   ...expression matches!");
                                }

                                event.aux = hits[0];
                                commandMatch = true;
                                break;
                            }
                            else
                            {
                                static if (verbose)
                                {
                                    writefln(`   ...matching "%s" against expression "%s" failed.`,
                                        event.content, regex.given.expression);
                                }
                            }
                        }
                        catch (Exception e)
                        {
                            static if (verbose)
                            {
                                writeln("   ...Regex exception: ", e.msg);
                                version(PrintStacktraces) writeln(e);
                            }
                        }
                    }
                }
            }

            if (uda.given.commands.length || uda.given.regexes.length)
            {
                if (!commandMatch)
                {
                    // {Command,Regex} exist but neither matched; skip
                    static if (verbose)
                    {
                        writeln("   ...no Command nor Regex match; continue funloop");
                    }

                    return NextStep.continue_; // next function
                }
            }

            if (uda.given.permissionsRequired != Permissions.ignore)
            {
                static if (verbose)
                {
                    writeln("   ...Permissions.",
                        Enum!Permissions.toString(uda.given.permissionsRequired));
                }

                immutable result = this.allow(event, uda.given.permissionsRequired);

                static if (verbose)
                {
                    writeln("   ...allow result is ", Enum!FilterResult.toString(result));
                }

                if (result == FilterResult.pass)
                {
                    // Drop down
                }
                else if (result == FilterResult.whois)
                {
                    import kameloso.plugins.common.misc : enqueue;
                    import std.meta : AliasSeq, staticMap;
                    import std.traits : Parameters, Unqual, arity;

                    alias Params = staticMap!(Unqual, Parameters!Fun);

                    static if (verbose)
                    {
                        writefln("   ...%s WHOIS", typeof(this).stringof);
                    }

                    static if (is(Params : AliasSeq!IRCEvent) || (arity!fun == 0))
                    {
                        this.enqueue(event, uda.given.permissionsRequired, fun, funName);
                        return uda.given.chainable ? NextStep.continue_ : NextStep.return_;
                    }
                    else static if (
                        is(Params : AliasSeq!(typeof(this), IRCEvent)) ||
                        is(Params : AliasSeq!(IRCPlugin, IRCEvent)) ||
                        is(Params : AliasSeq!(typeof(this))) ||
                        is(Params : AliasSeq!(IRCPlugin)))
                    {
                        // Unsure why we need to specifically specify IRCPlugin
                        // now despite typeof(this) being a subclass...
                        this.enqueue(this, event, uda.given.permissionsRequired, fun, funName);
                        return uda.given.chainable ? NextStep.continue_ : NextStep.return_;
                    }
                    else
                    {
                        import std.format : format;
                        enum pattern = "`%s` has an event handler with an unsupported function signature: `%s`";
                        static assert(0, pattern.format(module_, Fun.stringof));
                    }
                }
                else /*if (result == FilterResult.fail)*/
                {
                    return uda.given.chainable ? NextStep.continue_ : NextStep.return_;
                }
            }

            static if (verbose)
            {
                writeln("   ...calling!");
            }

            call(fun, event);

            if (uda.given.chainable)
            {
                // onEvent found an event and triggered a function, but
                // it's Chainable and there may be more, so keep looking.
                return NextStep.continue_;
            }
            else
            {
                // The triggered function is not Chainable so return and
                // let the main loop continue with the next plugin.
                return NextStep.return_;
            }
        }

        /// Sanitise and try again once on UTF/Unicode exceptions
        static void sanitizeEvent(ref IRCEvent event)
        {
            import std.encoding : sanitize;
            import std.range : only;

            event.raw = sanitize(event.raw);
            event.channel = sanitize(event.channel);
            event.content = sanitize(event.content);
            event.aux = sanitize(event.aux);
            event.tags = sanitize(event.tags);
            event.errors = sanitize(event.errors);
            event.errors ~= event.errors.length ? "| Sanitized" : "Sanitized";

            foreach (user; only(&event.sender, &event.target))
            {
                user.nickname = sanitize(user.nickname);
                user.ident = sanitize(user.ident);
                user.address = sanitize(user.address);
                user.account = sanitize(user.account);

                version(TwitchSupport)
                {
                    user.displayName = sanitize(user.displayName);
                    user.badges = sanitize(user.badges);
                    user.colour = sanitize(user.colour);
                }
            }
        }

        /// Wrap all the functions in the passed `funlist` in try-catch blocks.
        void tryProcess(funlist...)(ref IRCEvent event)
        {
            foreach (fun; funlist)
            {
                import std.traits : getUDAs;

                static assert(udaSanityCheck!fun);
                enum uda = getUDAs!(fun, IRCEventHandler)[0];
                enum verbose = (uda.given.verbose || debug_);
                enum funName = module_ ~ '.' ~ __traits(identifier, fun);

                try
                {
                    immutable next = process!verbose(&fun, funName, uda, event);

                    if (next == NextStep.continue_)
                    {
                        continue;
                    }
                    else if (next == NextStep.repeat)
                    {
                        // only repeat once so we don't endlessly loop
                        if (process!verbose(&fun, funName, uda, event) == NextStep.continue_)
                        {
                            continue;
                        }
                        else
                        {
                            return;
                        }
                    }
                    else if (next == NextStep.return_)
                    {
                        return;
                    }
                }
                catch (Exception e)
                {
                    /*enum pattern = "tryProcess some exception on %s: %s";
                    logger.warningf(pattern, funName, e);*/

                    import std.utf : UTFException;
                    import core.exception : UnicodeException;

                    immutable isRecoverableException =
                        (cast(UnicodeException)e !is null) ||
                        (cast(UTFException)e !is null);

                    if (!isRecoverableException) throw e;

                    sanitizeEvent(event);

                    // Copy-paste, not much we can do otherwise
                    immutable next = process!verbose(&fun, funName, uda, event);

                    if (next == NextStep.continue_)
                    {
                        continue;
                    }
                    else if (next == NextStep.repeat)
                    {
                        // only repeat once so we don't endlessly loop
                        if (process!verbose(&fun, funName, uda, event) == NextStep.continue_)
                        {
                            continue;
                        }
                        else
                        {
                            return;
                        }
                    }
                    else /*if (next == NextStep.return_)*/
                    {
                        return;
                    }
                }
            }
        }

        import kameloso.plugins.common.core : IRCEventHandler;
        import lu.traits : getSymbolsByUDA;
        import std.meta : Filter, templateNot, templateOr;
        import std.traits : getUDAs, isSomeFunction;

        enum isSetupFun(alias T) = (getUDAs!(T, IRCEventHandler)[0].given.when == Timing.setup);
        enum isEarlyFun(alias T) = (getUDAs!(T, IRCEventHandler)[0].given.when == Timing.early);
        enum isLateFun(alias T) = (getUDAs!(T, IRCEventHandler)[0].given.when == Timing.late);
        enum isCleanupFun(alias T) = (getUDAs!(T, IRCEventHandler)[0].given.when == Timing.cleanup);
        alias hasSpecialTiming = templateOr!(isSetupFun, isEarlyFun,
            isLateFun, isCleanupFun);
        alias isNormalEventHandler = templateNot!hasSpecialTiming;

        alias allFuns = Filter!(isSomeFunction, getSymbolsByUDA!(thisModule, IRCEventHandler));
        alias setupFuns = Filter!(isSetupFun, allFuns);
        alias earlyFuns = Filter!(isEarlyFun, allFuns);
        alias lateFuns = Filter!(isLateFun, allFuns);
        alias cleanupFuns = Filter!(isCleanupFun, allFuns);
        alias pluginFuns = Filter!(isNormalEventHandler, allFuns);

        tryProcess!setupFuns(origEvent);
        tryProcess!earlyFuns(origEvent);
        tryProcess!pluginFuns(origEvent);
        tryProcess!lateFuns(origEvent);
        tryProcess!cleanupFuns(origEvent);
    }

    // this(IRCPluginState)
    /++
        Basic constructor for a plugin.

        It passes execution to the module-level `initialise` if it exists.

        There's no point in checking whether the plugin is enabled or not, as it
        will only be possible to change the setting after having created the
        plugin (and serialised settings into it).

        Params:
            state = The aggregate of all plugin state variables, making
                this the "original state" of the plugin.
     +/
    public this(IRCPluginState state) @system
    {
        import lu.traits : isSerialisable;
        import std.traits : hasUDA;

        enum numEventTypes = __traits(allMembers, IRCEvent.Type).length;

        this.state = state;
        this.state.awaitingFibers = state.awaitingFibers.dup;
        this.state.awaitingFibers.length = numEventTypes;
        this.state.awaitingDelegates = state.awaitingDelegates.dup;
        this.state.awaitingDelegates.length = numEventTypes;
        this.state.replays = state.replays.dup;
        this.state.hasReplays = state.hasReplays;
        this.state.reparses = state.reparses.dup;
        this.state.scheduledFibers = state.scheduledFibers.dup;
        this.state.scheduledDelegates = state.scheduledDelegates.dup;

        foreach (immutable i, ref member; this.tupleof)
        {
            static if (isSerialisable!member)
            {
                static if (hasUDA!(this.tupleof[i], Resource))
                {
                    import std.path : buildNormalizedPath, expandTilde;
                    member = buildNormalizedPath(state.settings.resourceDirectory, member)
                        .expandTilde;
                }
                else static if (hasUDA!(this.tupleof[i], Configuration))
                {
                    import std.path : buildNormalizedPath, expandTilde;
                    member = buildNormalizedPath(state.settings.configDirectory, member)
                        .expandTilde;
                }
            }
        }

        static if (__traits(compiles, .initialise))
        {
            import lu.traits : TakesParams;

            static if (TakesParams!(.initialise, typeof(this)))
            {
                .initialise(this);
            }
            else
            {
                import std.format : format;
                enum pattern = "`%s.initialise` has an unsupported function signature: `%s`";
                static assert(0, pattern.format(module_, typeof(.initialise).stringof));
            }
        }
    }

    // postprocess
    /++
        Lets a plugin modify an [dialect.defs.IRCEvent] while it's begin
        constructed, before it's finalised and passed on to be handled.

        Params:
            event = The [dialect.defs.IRCEvent] in flight.
     +/
    override public void postprocess(ref IRCEvent event) @system
    {
        static if (__traits(compiles, .postprocess))
        {
            import lu.traits : TakesParams;

            if (!this.isEnabled) return;

            static if (TakesParams!(.postprocess, typeof(this), IRCEvent))
            {
                import std.traits : ParameterStorageClass, ParameterStorageClassTuple;

                alias SC = ParameterStorageClass;
                alias paramClasses = ParameterStorageClassTuple!(.postprocess);

                static if (paramClasses[1] & SC.ref_)
                {
                    .postprocess(this, event);
                }
                else
                {
                    import std.format : format;
                    enum pattern = "`%s.postprocess` does not take its " ~
                        "`IRCEvent` parameter by `ref`";
                    static assert(0, pattern.format(module_,));
                }
            }
            else
            {
                import std.format : format;
                enum pattern = "`%s.postprocess` has an unsupported function signature: `%s`";
                static assert(0, pattern.format(module_, typeof(.postprocess).stringof));
            }
        }
    }

    // initResources
    /++
        Writes plugin resources to disk, creating them if they don't exist.
     +/
    override public void initResources() @system
    {
        static if (__traits(compiles, .initResources))
        {
            import lu.traits : TakesParams;

            if (!this.isEnabled) return;

            static if (TakesParams!(.initResources, typeof(this)))
            {
                .initResources(this);
            }
            else
            {
                import std.format : format;
                enum pattern = "`%s.initResources` has an unsupported function signature: `%s`";
                static assert(0, pattern.format(module_, typeof(.initResources).stringof));
            }
        }
    }

    // deserialiseConfigFrom
    /++
        Loads configuration for this plugin from disk.

        This does not proxy a call but merely loads configuration from disk for
        all struct variables annotated [kameloso.plugins.common.core.Settings].

        "Returns" two associative arrays for missing entries and invalid
        entries via its two out parameters.

        Params:
            configFile = String of the configuration file to read.
            missingEntries = Out reference of an associative array of string arrays
                of expected configuration entries that were missing.
            invalidEntries = Out reference of an associative array of string arrays
                of unexpected configuration entries that did not belong.
     +/
    override public void deserialiseConfigFrom(
        const string configFile,
        out string[][string] missingEntries,
        out string[][string] invalidEntries)
    {
        import kameloso.config : readConfigInto;
        import lu.meld : meldInto;
        import std.traits : hasUDA;

        foreach (immutable i, ref symbol; this.tupleof)
        {
            static if (
                is(typeof(this.tupleof[i]) == struct) &&
                (hasUDA!(this.tupleof[i], Settings) ||
                    hasUDA!(typeof(this.tupleof[i]), Settings)))
            {
                if (symbol != typeof(symbol).init)
                {
                    // This symbol has had configuration applied to it already
                    continue;
                }

                string[][string] theseMissingEntries;
                string[][string] theseInvalidEntries;

                configFile.readConfigInto(theseMissingEntries, theseInvalidEntries, symbol);

                theseMissingEntries.meldInto(missingEntries);
                theseInvalidEntries.meldInto(invalidEntries);
            }
        }
    }

    // setSettingByName
    /++
        Change a plugin's [kameloso.plugins.common.core.Settings]-annotated
        settings struct member by their string name.

        This is used to allow for command-line argument to set any plugin's
        setting by only knowing its name.

        Example:
        ---
        @Settings struct FooSettings
        {
            int bar;
        }

        FooSettings settings;

        setSettingByName("bar", 42);
        assert(settings.bar == 42);
        ---

        Params:
            setting = String name of the struct member to set.
            value = String value to set it to (after converting it to the
                correct type).

        Returns:
            `true` if a member was found and set, `false` otherwise.
     +/
    override public bool setSettingByName(const string setting, const string value)
    {
        import lu.objmanip : setMemberByName;
        import std.traits : hasUDA;

        bool success;

        foreach (immutable i, ref symbol; this.tupleof)
        {
            static if (
                is(typeof(this.tupleof[i]) == struct) &&
                (hasUDA!(this.tupleof[i], Settings) ||
                    hasUDA!(typeof(this.tupleof[i]), Settings)))
            {
                success = symbol.setMemberByName(setting, value);
                if (success) break;
            }
        }

        return success;
    }

    // printSettings
    /++
        Prints the plugin's [kameloso.plugins.common.core.Settings]-annotated settings struct.
     +/
    override public void printSettings() const
    {
        import kameloso.printing : printObject;
        import std.traits : hasUDA;

        foreach (immutable i, const ref symbol; this.tupleof)
        {
            static if (
                is(typeof(this.tupleof[i]) == struct) &&
                (hasUDA!(this.tupleof[i], Settings) ||
                    hasUDA!(typeof(this.tupleof[i]), Settings)))
            {
                import std.typecons : No, Yes;
                printObject!(No.all)(symbol);
                break;
            }
        }
    }

    private import std.array : Appender;

    // serialiseConfigInto
    /++
        Gathers the configuration text the plugin wants to contribute to the
        configuration file.

        Example:
        ---
        Appender!(char[]) sink;
        sink.reserve(128);
        serialiseConfigInto(sink);
        ---

        Params:
            sink = Reference [std.array.Appender] to fill with plugin-specific
                settings text.

        Returns:
            `true` if something was serialised into the passed sink; `false` if not.
     +/
    override public bool serialiseConfigInto(ref Appender!(char[]) sink) const
    {
        import std.traits : hasUDA;

        bool didSomething;

        foreach (immutable i, ref symbol; this.tupleof)
        {
            static if (
                is(typeof(this.tupleof[i]) == struct) &&
                (hasUDA!(this.tupleof[i], Settings) ||
                    hasUDA!(typeof(this.tupleof[i]), Settings)))
            {
                import lu.serialisation : serialise;

                sink.serialise(symbol);
                didSomething = true;
                break;
            }
            else static if (hasUDA!(this.tupleof[i], Settings))
            {
                import std.format : format;
                import std.traits : fullyQualifiedName;

                // Warn here but nowhere else about this.
                enum pattern = "`%s` is annotated `@Settings` but is not a `struct`";
                static assert(0, pattern.format(fullyQualifiedName!(this.tupleof[i])));
            }
        }

        return didSomething;
    }

    // start
    /++
        Runs early after-connect routines, immediately after connection has been
        established.
     +/
    override public void start() @system
    {
        static if (__traits(compiles, .start))
        {
            import lu.traits : TakesParams;

            if (!this.isEnabled) return;

            static if (TakesParams!(.start, typeof(this)))
            {
                .start(this);
            }
            else
            {
                import std.format : format;
                enum pattern = "`%s.start` has an unsupported function signature: `%s`";
                static assert(0, pattern.format(module_, typeof(.start).stringof));
            }
        }
    }

    // teardown
    /++
        De-initialises the plugin.
     +/
    override public void teardown() @system
    {
        static if (__traits(compiles, .teardown))
        {
            import lu.traits : TakesParams;

            if (!this.isEnabled) return;

            static if (TakesParams!(.teardown, typeof(this)))
            {
                .teardown(this);
            }
            else
            {
                import std.format : format;
                enum pattern = "`%s.teardown` has an unsupported function signature: `%s`";
                static assert(0, pattern.format(module_, typeof(.teardown).stringof));
            }
        }
    }

    // name
    /++
        Returns the name of the plugin. (Technically it's the name of the module.)

        Returns:
            The module name of the mixing-in class.
     +/
    pragma(inline, true)
    override public string name() @property const pure nothrow @nogc
    {
        import lu.string : beginsWith;

        static if (module_.beginsWith("kameloso.plugins."))
        {
            import std.string : indexOf;

            string slice = module_[17..$];  // mutable
            immutable dotPos = slice.indexOf('.');
            return (dotPos == -1) ? slice : slice[0..dotPos];
        }
        else
        {
            import std.format : format;

            enum pattern = "Plugin module `%s` is not under `kameloso.plugins`";
            static assert(0, pattern.format(module_));
        }
    }

    // commands
    /++
        Collects all [kameloso.plugins.common.core.IRCEventHandler.Command] command words and
        [kameloso.plugins.common.core.IRCEventHandler.Regex] regex expressions
        that this plugin offers at compile time, then at runtime returns them
        alongside their [Description]s and their visibility, as an associative
        array of [kameloso.plugins.common.core.IRCPlugin.CommandMetadata]s
        keyed by command name strings.

        Returns:
            Associative array of tuples of all [kameloso.plugins.common.core.Descriptions]
            and whether they are hidden, keyed by [kameloso.plugins.common.core.IRCEventHandler.Command.word]s
            and [kameloso.plugins.common.core.IRCEventHandler.Regex.expression]s.
     +/
    override public IRCPlugin.CommandMetadata[string] commands() pure nothrow @property const
    {
        enum ctCommandsEnumLiteral =
        {
            import kameloso.plugins.common.core : IRCEventHandler;
            import lu.traits : getSymbolsByUDA;
            import std.meta : Filter;
            import std.traits : getUDAs, isSomeFunction;

            mixin("static import thisModule = ", module_, ";");

            alias funs = Filter!(isSomeFunction, getSymbolsByUDA!(thisModule, IRCEventHandler));

            IRCPlugin.CommandMetadata[string] commandAA;

            foreach (fun; funs)
            {
                enum uda = getUDAs!(fun, IRCEventHandler)[0];

                static foreach (immutable command; uda.given.commands)
                {{
                    enum key = command.given.word;
                    commandAA[key] = IRCPlugin.CommandMetadata
                        (command.given.description, command.given.syntax, command.given.hidden);

                    static if (command.given.description.length)
                    {
                        static if (command.given.policy == PrefixPolicy.nickname)
                        {
                            static if (command.given.syntax.length)
                            {
                                // Prefix the command with the bot's nickname,
                                // as that's how it's actually used.
                                commandAA[key].syntax = "$nickname: " ~ command.given.syntax;
                            }
                            else
                            {
                                // Define an empty nickname: command syntax
                                // to give hint about the nickname prefix
                                commandAA[key].syntax = "$nickname: $command";
                            }
                        }
                    }
                    else static if (!command.given.hidden)
                    {
                        import std.format : format;
                        import std.traits : fullyQualifiedName;
                        pragma(msg, "Warning: `%s` non-hidden command word \"%s\" is missing a description"
                            .format(fullyQualifiedName!fun, command.given.word));
                    }
                }}

                static foreach (immutable regex; uda.given.regexes)
                {{
                    enum key = `r"` ~ regex.expression ~ `"`;
                        commandAA[key] = IRCPlugin.CommandMetadata(regex.description, regex.hidden);

                    static if (regex.description.length)
                    {
                        static if (regex.given.policy == PrefixPolicy.direct)
                        {
                            commandAA[key].syntax = regex.given.expression;
                        }
                        else static if (regex.given.policy == PrefixPolicy.prefix)
                        {
                            commandAA[key].syntax = "$prefix" ~ regex.given.expression;
                        }
                        else static if (regex.given.policy == PrefixPolicy.nickname)
                        {
                            commandAA[key].syntax = "$nickname: " ~ regex.given.expression;
                        }
                    }
                    else static if (!regex.given.hidden)
                    {
                        import std.format : format;
                        import std.traits : fullyQualifiedName;

                        enum pattern = "Warning: `%s` non-hidden expression \"%s\" is missing a description";
                        pragma(msg, pattern.format(fullyQualifiedName!fun, regex.given.expression));
                    }
                }}
            }

            return commandAA;
        }();

        // This is an associative array literal. We can't make it static immutable
        // because of AAs' runtime-ness. We could make it runtime immutable once
        // and then just the address, but this is really not a hotspot.
        // So just let it allocate when it wants.
        return this.isEnabled ? ctCommandsEnumLiteral : null;
    }

    // reload
    /++
        Reloads the plugin, where such makes sense.

        What this means is implementation-defined.
     +/
    override public void reload() @system
    {
        static if (__traits(compiles, .reload))
        {
            import lu.traits : TakesParams;

            if (!this.isEnabled) return;

            static if (TakesParams!(.reload, typeof(this)))
            {
                .reload(this);
            }
            else
            {
                import std.format : format;
                enum pattern = "`%s.reload` has an unsupported function signature: `%s`";
                static assert(0, pattern.format(module_, typeof(.reload).stringof));
            }
        }
    }

    private import kameloso.thread : Sendable;

    // onBusMessage
    /++
        Proxies a bus message to the plugin, to let it handle it (or not).

        Params:
            header = String header for plugins to examine and decide if the
                message was meant for them.
            content = Wildcard content, to be cast to concrete types if the header matches.
     +/
    override public void onBusMessage(const string header, shared Sendable content) @system
    {
        static if (__traits(compiles, .onBusMessage))
        {
            import lu.traits : TakesParams;

            static if (TakesParams!(.onBusMessage, typeof(this), string, Sendable))
            {
                .onBusMessage(this, header, content);
            }
            else static if (TakesParams!(.onBusMessage, typeof(this), string))
            {
                .onBusMessage(this, header);
            }
            else
            {
                import std.format : format;
                enum pattern = "`%s.onBusMessage` has an unsupported function signature: `%s`";
                static assert(0, pattern.format(module_, typeof(.onBusMessage).stringof));
            }
        }
    }
}

@system
unittest
{
    @Settings static struct TestSettings
    {
        @Enabler bool enuubled = false;
    }

    static final class TestPlugin : IRCPlugin
    {
        TestSettings testSettings;

        mixin IRCPluginImpl;
    }

    IRCPluginState state;

    TestPlugin p = new TestPlugin(state);
    assert(!p.isEnabled);

    p.testSettings.enuubled = true;
    assert(p.isEnabled);
}


// prefixPolicyMatches
/++
    Evaluates whether or not the message in an event satisfies the [PrefixPolicy]
    specified, as fetched from a [IRCEventHandler.Command] or [IRCEventHandler.Regex] UDA.

    If it doesn't match, the [onEvent] routine shall consider the UDA as not
    matching and continue with the next one.

    Params:
        verbose = Whether or not to output verbose debug information to the local terminal.
        event = Reference to the mutable [dialect.defs.IRCEvent] we're considering.
        policy = Policy to apply.
        client = [dialect.defs.IRCClient] of the calling [IRCPlugin]'s [IRCPluginState].
        prefix = The prefix as set in the program-wide settings.

    Returns:
        `true` if the message is in a context where the event matches the
        `policy`, `false` if not.
 +/
bool prefixPolicyMatches(bool verbose = false)
    (ref IRCEvent event,
    const PrefixPolicy policy,
    const IRCClient client,
    const string prefix)
{
    import kameloso.common : stripSeparatedPrefix;
    import lu.string : beginsWith;
    import std.typecons : No, Yes;

    static if (verbose)
    {
        import std.stdio : writefln, writeln;

        writeln("...prefixPolicyMatches! policy:", policy);
    }

    with (PrefixPolicy)
    final switch (policy)
    {
    case direct:
        static if (verbose)
        {
            writefln("direct, so just passes.");
        }
        return true;

    case prefixed:
        if (prefix.length && event.content.beginsWith(prefix))
        {
            static if (verbose)
            {
                writefln("starts with prefix (%s)", prefix);
            }

            event.content = event.content[prefix.length..$];
        }
        else
        {
            static if (verbose)
            {
                writeln("did not start with prefix but falling back to nickname check");
            }

            goto case nickname;
        }
        break;

    case nickname:
        if (event.content.beginsWith('@'))
        {
            static if (verbose)
            {
                writeln("stripped away prepended '@'");
            }

            // Using @name to refer to someone is not
            // uncommon; allow for it and strip it away
            event.content = event.content[1..$];
        }

        if (event.content.beginsWith(client.nickname))
        {
            static if (verbose)
            {
                writeln("begins with nickname! stripping it");
            }

            event.content = event.content
                .stripSeparatedPrefix(client.nickname, Yes.demandSeparatingChars);

            if (prefix.length && event.content.beginsWith(prefix))
            {
                static if (verbose)
                {
                    writefln("starts with prefix (%s)", prefix);
                }

                event.content = event.content[prefix.length..$];
            }
            // Drop down
        }
        else if (event.type == IRCEvent.Type.QUERY)
        {
            static if (verbose)
            {
                writeln("doesn't begin with nickname but it's a QUERY");
            }
            // Drop down
        }
        else
        {
            static if (verbose)
            {
                writeln("nickname required but not present... returning false.");
            }
            return false;
        }
        break;
    }

    static if (verbose)
    {
        writeln("policy checks out!");
    }

    return true;
}


// filterSender
/++
    Decides if a sender meets a [Permissions] and is allowed to trigger an event
    handler, or if a WHOIS query is needed to be able to tell.

    This requires the Persistence service to be active to work.

    Params:
        event = [dialect.defs.IRCEvent] to filter.
        permissionsRequired = The [Permissions] context in which this user should be filtered.
        preferHostmasks = Whether to rely on hostmasks for user identification,
            or to use services account logins, which need to be issued WHOIS
            queries to divine.

    Returns:
        A [FilterResult] saying the event should `pass`, `fail`, or that more
        information about the sender is needed via a WHOIS call.
 +/
FilterResult filterSender(const ref IRCEvent event,
    const Permissions permissionsRequired,
    const bool preferHostmasks) @safe
{
    import kameloso.constants : Timeout;
    import std.algorithm.searching : canFind;

    version(WithPersistenceService) {}
    else
    {
        pragma(msg, "Warning: The Persistence service is not compiled in. " ~
            "Event triggers may or may not work. You get to keep the pieces.");
    }

    immutable class_ = event.sender.class_;

    if (class_ == IRCUser.Class.blacklist) return FilterResult.fail;

    immutable timediff = (event.time - event.sender.updated);

    // In hostmasks mode there's zero point to WHOIS a sender, as the instigating
    // event will have the hostmask embedded in it, always.
    immutable whoisExpired = !preferHostmasks && (timediff > Timeout.whoisRetry);

    if (event.sender.account.length)
    {
        immutable isAdmin = (class_ == IRCUser.Class.admin);  // Trust in Persistence
        immutable isStaff = (class_ == IRCUser.Class.staff);
        immutable isOperator = (class_ == IRCUser.Class.operator);
        immutable isWhitelisted = (class_ == IRCUser.Class.whitelist);
        immutable isAnyone = (class_ == IRCUser.Class.anyone);

        if (isAdmin)
        {
            return FilterResult.pass;
        }
        else if (isStaff && (permissionsRequired <= Permissions.staff))
        {
            return FilterResult.pass;
        }
        else if (isOperator && (permissionsRequired <= Permissions.operator))
        {
            return FilterResult.pass;
        }
        else if (isWhitelisted && (permissionsRequired <= Permissions.whitelist))
        {
            return FilterResult.pass;
        }
        else if (/*event.sender.account.length &&*/ permissionsRequired <= Permissions.registered)
        {
            return FilterResult.pass;
        }
        else if (isAnyone && (permissionsRequired <= Permissions.anyone))
        {
            return whoisExpired ? FilterResult.whois : FilterResult.pass;
        }
        else if (permissionsRequired == Permissions.ignore)
        {
            /*assert(0, "`filterSender` saw a `Permissions.ignore` and the call " ~
                "to it could have been skipped");*/
            return FilterResult.pass;
        }
        else
        {
            return FilterResult.fail;
        }
    }
    else
    {
        immutable isLogoutEvent = (event.type == IRCEvent.Type.ACCOUNT);

        with (Permissions)
        final switch (permissionsRequired)
        {
        case admin:
        case staff:
        case operator:
        case whitelist:
        case registered:
            // Unknown sender; WHOIS if old result expired, otherwise fail
            return (whoisExpired && !isLogoutEvent) ? FilterResult.whois : FilterResult.fail;

        case anyone:
            // Unknown sender; WHOIS if old result expired in mere curiosity, else just pass
            return (whoisExpired && !isLogoutEvent) ? FilterResult.whois : FilterResult.pass;

        case ignore:
            /*assert(0, "`filterSender` saw a `Permissions.ignore` and the call " ~
                "to it could have been skipped");*/
            return FilterResult.pass;
        }
    }
}


// IRCPluginState
/++
    An aggregate of all variables that make up the common state of plugins.

    This neatly tidies up the amount of top-level variables in each plugin
    module. This allows for making more or less all functions top-level
    functions, since any state could be passed to it with variables of this type.

    Plugin-specific state should be kept inside the [IRCPlugin] subclass itself.

    See_Also:
        [IRCPlugin]
 +/
struct IRCPluginState
{
private:
    import kameloso.kameloso : ConnectionSettings, CoreSettings, IRCBot;
    import kameloso.thread : ScheduledDelegate, ScheduledFiber;
    import std.concurrency : Tid;
    import core.thread : Fiber;

public:
    // Update
    /++
        Bitfield enum of what member of an instance of `IRCPluginState` was updated (if any).
     +/
    enum Update
    {
        /++
            Nothing marked as updated. Initial value.
         +/
        nothing  = 0,

        /++
            `IRCPluginState.bot` was marked as updated.
         +/
        bot      = 1 << 0,

        /++
            `IRCPluginState.client` was marked as updated.
         +/
        client   = 1 << 1,

        /++
            `IRCPluginState.server` was marked as updated.
         +/
        server   = 1 << 2,

        /++
            `IRCPluginState.settings` was marked as updated.
         +/
        settings = 1 << 3,
    }

    // client
    /++
        The current [dialect.defs.IRCClient], containing information pertaining
        to the bot in the context of a client connected to an IRC server.
     +/
    IRCClient client;

    // server
    /++
        The current [dialect.defs.IRCServer], containing information pertaining
        to the bot in the context of an IRC server.
     +/
    IRCServer server;

    // bot
    /++
        The current [kameloso.kameloso.IRCBot], containing information pertaining
        to the bot in the context of an IRC bot.
     +/
    IRCBot bot;

    // settings
    /++
        The current program-wide [kameloso.kameloso.CoreSettings].
     +/
    CoreSettings settings;

    // connSettings
    /++
        The current program-wide [kameloso.kameloso.ConnectionSettings].
     +/
    ConnectionSettings connSettings;

    // mainThread
    /++
        Thread ID to the main thread.
     +/
    Tid mainThread;

    // users
    /++
        Hashmap of IRC user details.
     +/
    IRCUser[string] users;

    // channels
    /++
        Hashmap of IRC channels.
     +/
    IRCChannel[string] channels;

    // replays
    /++
        Queued [dialect.defs.IRCEvent]s to replay.

        The main loop iterates this after processing all on-event functions so
        as to know what nicks the plugin wants a WHOIS for. After the WHOIS
        response returns, the event bundled with the [Replay] will be replayed.
     +/
    Replay[][string] replays;

    // hasReplays
    /++
        Whether or not [replays] has elements (i.e. is not empty).
     +/
    bool hasReplays;

    // reparses
    /++
        This plugin's array of [Reparse]s to let the main loop replay after reparsing.
     +/
    Reparse[] reparses;

    // awaitingFibers
    /++
        The list of awaiting [core.thread.fiber.Fiber]s, keyed by
        [dialect.defs.IRCEvent.Type].
     +/
    Fiber[][] awaitingFibers;

    // awaitingDelegates
    /++
        The list of awaiting `void delegate(const IRCEvent)` delegates, keyed by
        [dialect.defs.IRCEvent.Type].
     +/
    void delegate(const IRCEvent)[][] awaitingDelegates;

    // scheduledFibers
    /++
        The list of scheduled [core.thread.fiber.Fiber], UNIX time tuples.
     +/
    ScheduledFiber[] scheduledFibers;

    // scheduledDelegates
    /++
        The list of scheduled delegate, UNIX time tuples.
     +/
    ScheduledDelegate[] scheduledDelegates;

    // nextScheduledTimetamp
    /++
        The UNIX timestamp of when the next scheduled
        [kameloso.thread.ScheduledFiber] or delegate should be triggered.
     +/
    long nextScheduledTimestamp;

    // updateSchedule
    /++
        Updates the saved UNIX timestamp of when the next scheduled
        [core.thread.fiber.Fiber] or delegate should be triggered.
     +/
    void updateSchedule() pure nothrow @nogc
    {
        // Reset the next timestamp to an invalid value, then update it as we
        // iterate the fibers' and delegates' labels.

        nextScheduledTimestamp = long.max;

        foreach (const scheduledFiber; scheduledFibers)
        {
            if (scheduledFiber.timestamp < nextScheduledTimestamp)
            {
                nextScheduledTimestamp = scheduledFiber.timestamp;
            }
        }

        foreach (const scheduledDg; scheduledDelegates)
        {
            if (scheduledDg.timestamp < nextScheduledTimestamp)
            {
                nextScheduledTimestamp = scheduledDg.timestamp;
            }
        }
    }

    // updates
    /++
        Bitfield of in what way the plugin state was altered during postprocessing
        or event handler execution.

        Example:
        ---
        if (state.updates & IRCPluginState.Update.bot)
        {
            // state.bot was marked as updated
            state.updates |= IRCPluginState.Update.server;
            // state.server now marked as updated
        }
        ---
     +/
    Update updates;

    // abort
    /++
        Pointer to the global abort flag.
     +/
    bool* abort;
}


// Replay
/++
    A queued event to be replayed upon a WHOIS query response.

    It is abstract; all objects must be of a concrete [ReplayImpl] type.

    See_Also:
        [ReplayImpl]
 +/
abstract class Replay
{
    // caller
    /++
        Name of the caller function or similar context.
     +/
    string caller;

    // event
    /++
        Stored [dialect.defs.IRCEvent] to replay.
     +/
    IRCEvent event;

    // permissionsRequired
    /++
        [Permissions] required by the function to replay.
     +/
    Permissions permissionsRequired;

    // when
    /++
        When this request was issued.
     +/
    long when;

    // trigger
    /++
        Replay the stored event.
     +/
    void trigger();

    /++
        Creates a new [Replay] with a timestamp of the current time.
     +/
    this() @safe
    {
        import std.datetime.systime : Clock;
        when = Clock.currTime.toUnixTime;
    }
}


// ReplayImpl
/++
    Implementation of the notion of a function call with a bundled payload
    [dialect.defs.IRCEvent], used to replay a previous event.

    It functions like a Command pattern object in that it stores a payload and
    a function pointer, which we queue and issue a WHOIS query. When the response
    returns we trigger the object and the original [dialect.defs.IRCEvent]
    is replayed.

    Params:
        F = Some function type.
        Payload = Optional payload type.

    See_Also:
        [Replay]
        [replay]
 +/
private final class ReplayImpl(Fun, Payload = typeof(null)) : Replay
{
@safe:
    // fun
    /++
        Stored function pointer/delegate.
     +/
    Fun fun;

    static if (!is(Payload == typeof(null)))
    {
        // payload
        /++
            Command payload aside from the [dialect.defs.IRCEvent].
         +/
        Payload payload;

        /++
            Create a new [ReplayImpl] with the passed variables.

            Params:
                payload = Payload of templated type `Payload` to attach to this [ReplayImpl].
                event = [dialect.defs.IRCEvent] to attach to this [ReplayImpl].
                permissionsRequired = The permissions level required to replay the
                    passed function.
                fun = Function pointer to call with the attached payloads when
                    the replay is triggered.
                caller = String of calling function.
         +/
        this(
            Payload payload,
            const IRCEvent event,
            const Permissions permissionsRequired,
            Fun fun,
            const string caller)
        {
            super();

            this.payload = payload;
            this.event = event;
            this.permissionsRequired = permissionsRequired;
            this.fun = fun;
            this.caller = caller;
        }
    }
    else
    {
        /++
            Create a new [ReplayImpl] with the passed variables.

            Params:
                event = [dialect.defs.IRCEvent] to attach to this [ReplayImpl].
                permissionsRequired = The permissions level required to replay the
                    passed function.
                fun = Function pointer to call with the attached payloads when
                    the replay is triggered.
                caller = String of calling function.
         +/
        this(
            const IRCEvent event,
            const Permissions permissionsRequired,
            Fun fun,
            const string caller)
        {
            super();

            this.event = event;
            this.permissionsRequired = permissionsRequired;
            this.fun = fun;
            this.caller = caller;
        }
    }

    // trigger
    /++
        Call the passed function/delegate pointer, optionally with the stored
        [dialect.defs.IRCEvent] and/or `Payload`.
     +/
    override void trigger() @system
    {
        import lu.traits : TakesParams;
        import std.meta : AliasSeq;
        import std.traits : arity;

        assert((fun !is null), "null fun in `" ~ typeof(this).stringof ~ '`');

        static if (TakesParams!(fun, AliasSeq!(Payload, IRCEvent)))
        {
            fun(payload, event);
        }
        else static if (TakesParams!(fun, AliasSeq!Payload))
        {
            fun(payload);
        }
        else static if (TakesParams!(fun, AliasSeq!IRCEvent))
        {
            fun(event);
        }
        else static if (TakesParams!(fun, AliasSeq!(IRCPlugin, IRCEvent)))  // FIXME
        {
            fun(payload, event);
        }
        else static if (TakesParams!(fun, AliasSeq!IRCPlugin))  // FIXME
        {
            fun(payload);
        }
        else static if (arity!fun == 0)
        {
            fun();
        }
        else
        {
            import std.format : format;

            enum pattern = "`ReplayImpl` instantiated with an invalid " ~
                "replay function signature: `%s`";
            static assert(0, pattern.format(Fun.stringof));
        }
    }
}

unittest
{
    Replay[] queue;

    IRCEvent event;
    event.target.nickname = "kameloso";
    event.content = "hirrpp";
    event.sender.nickname = "zorael";
    Permissions pl = Permissions.admin;

    // delegate()

    int i = 5;

    void dg()
    {
        ++i;
    }

    Replay reqdg = new ReplayImpl!(void delegate())(event, pl, &dg, "test");
    queue ~= reqdg;

    with (reqdg.event)
    {
        assert((target.nickname == "kameloso"), target.nickname);
        assert((content == "hirrpp"), content);
        assert((sender.nickname == "zorael"), sender.nickname);
    }

    assert(i == 5);
    reqdg.trigger();
    assert(i == 6);

    // function()

    static void fn() { }

    auto reqfn = replay(event, pl, &fn);
    queue ~= reqfn;

    // delegate(ref IRCEvent)

    void dg2(ref IRCEvent thisEvent)
    {
        thisEvent.content = "blah";
    }

    auto reqdg2 = replay(event, pl, &dg2);
    queue ~= reqdg2;

    assert((reqdg2.event.content == "hirrpp"), event.content);
    reqdg2.trigger();
    assert((reqdg2.event.content == "blah"), event.content);

    // function(IRCEvent)

    static void fn2(IRCEvent _) { }

    auto reqfn2 = replay(event, pl, &fn2);
    queue ~= reqfn2;


}


// Reparse
/++
    An event to be reparsed from the context of the main loop after having
    re-postprocessed it.

    With this plugins get an ability to postprocess on demand, which is needed
    to apply user classes to stored events, such as those saved before issuing
    WHOIS queries.
 +/
struct Reparse
{
    // dg
    /++
<<<<<<< HEAD
        [core.thread.fiber.Fiber] to call to invoke this reparse.
     +/
    Fiber fiber;

    // carryingFiber
    /++
        Returns [fiber] as a [kameloso.thread.CarryingFiber], blindly assuming
        it can be cast thus.

        Returns:
            [fiber], cast as a [kameloso.thread.CarryingFiber]![Reparse].
     +/
    CarryingFiber!This carryingFiber() pure inout @nogc @property
    {
        auto carrying = cast(CarryingFiber!This)fiber;
        assert(carrying, "Tried to get a `CarryingFiber!Reparse` out of a normal Fiber");
        return carrying;
    }

    // isCarrying
    /++
        Returns whether or not [fiber] is actually a
        [kameloso.thread.CarryingFiber]![Reparse].

        Returns:
            `true` if it is of such a subclass, `false` if not.
     +/
    bool isCarrying() const pure @nogc @property
    {
        return cast(CarryingFiber!This)fiber !is null;
    }
=======
        Delegate to call after reparsing.
     +/
    void delegate(Replay) dg;
>>>>>>> 70babb05

    // replay
    /++
        The [Replay] to reparse.
     +/
    Replay replay;

    // created
    /++
        UNIX timestamp of when this reparse event was created.
     +/
    long created;

    /++
        Constructor taking a [core.thread.fiber.Fiber] and a [Replay].
     +/
    this(void delegate(Replay) dg, Replay replay) @safe
    {
        import std.datetime.systime : Clock;

        created = Clock.currTime.toUnixTime;
        this.dg = dg;
        this.replay = replay;
    }
}


// filterResult
/++
    The tristate results from comparing a username with the admin or whitelist lists.
 +/
enum FilterResult
{
    /++
        The user is not allowed to trigger this function.
     +/
    fail,

    /++
        The user is allowed to trigger this function.
     +/
    pass,

    /++
        We don't know enough to say whether the user is allowed to trigger this
        function, so do a WHOIS query and act based on the results.
     +/
    whois,
}


// PrefixPolicy
/++
    In what way the contents of a [dialect.defs.IRCEvent] must start (be "prefixed")
    for an annotated function to be allowed to trigger.
 +/
enum PrefixPolicy
{
    /++
        The annotated event handler will not examine the [dialect.defs.IRCEvent.content]
        member at all and will always trigger, as long as all other annotations match.
     +/
    direct,

    /++
        The annotated event handler will only trigger if the [dialect.defs.IRCEvent.content]
        member starts with the [kameloso.kameloso.CoreSettings.prefix] (e.g. "!").
        All other annotations must also match.
     +/
    prefixed,

    /++
        The annotated event handler will only trigger if the [dialect.defs.IRCEvent.content]
        member starts with the bot's name, as if addressed to it.

        In [dialect.defs.IRCEvent.Type.QUERY] events this instead behaves as
        [PrefixPolicy.direct].
     +/
    nickname,
}


// ChannelPolicy
/++
    Whether an annotated function should be allowed to trigger on events in only
    home channels or in guest ones as well.
 +/
enum ChannelPolicy
{
    /++
        The annotated function will only be allowed to trigger if the event
        happened in a home channel, where applicable. Not all events carry channels.
     +/
    home,

    /++
        The annotated function will only be allowed to triger if the event
        happened in a guest channel, where applicable. Not all events carry channels.
     +/
    guest,

    /++
        The annotated function will be allowed to trigger regardless of channel.
     +/
    any,
}


// Permissions
/++
    What level of permissions is needed to trigger an event handler.

    In any event handler context, the triggering user has a *level of privilege*.
    This decides whether or not they are allowed to trigger the function.
    Put simply this is the "barrier of entry" for event handlers.

    Permissions are set on a per-channel basis and are stored in the "users.json"
    file in the resource directory.
 +/
enum Permissions
{
    /++
        Override privilege checks, allowing anyone to trigger the annotated function.
     +/
    ignore = 0,

    /++
        Anyone not explicitly blacklisted (with a [dialect.defs.IRCClient.Class.blacklist]
        classifier) may trigger the annotated function. As such, to know if they're
        blacklisted, unknown users will first be looked up with a WHOIS query
        before allowing the function to trigger.
     +/
    anyone = 10,

    /++
        Anyone logged onto services may trigger the annotated function.
     +/
    registered = 20,

    /++
        Only users with a [dialect.defs.IRCClient.Class.whitelist] classifier
        may trigger the annotated function.
     +/
    whitelist = 30,

    /++
        Only users with a [dialect.defs.IRCClient.Class.operator] classifier
        may trigger the annotated function.

        Note: this does not mean IRC "+o" operators.
     +/
    operator = 40,

    /++
        Only users with a [dialect.defs.IRCClient.Class.staff] classifier may
        trigger the annotated function. These are channel owners.
     +/
    staff = 50,

    /++
        Only users defined in the configuration file as an administrator may
        trigger the annotated function.
     +/
    admin = 100,
}


// replay
/++
    Convenience function that returns a [ReplayImpl] of the right type,
    *with* a subclass plugin reference attached.

    Params:
        subPlugin = Subclass [IRCPlugin] to call the function pointer `fun` with
            as first argument, when the WHOIS results return.
        event = [dialect.defs.IRCEvent] that instigated the WHOIS lookup.
        permissionsRequired = The permissions level policy to apply to the WHOIS results.
        fun = Function/delegate pointer to call upon receiving the results.
        caller = String name of the calling function, or something else that gives context.

    Returns:
        A [Replay] with template parameters inferred from the arguments
        passed to this function.

    See_Also:
        [Replay]
 +/
Replay replay(Fun, SubPlugin)
    (SubPlugin subPlugin,
    const ref IRCEvent event,
    const Permissions permissionsRequired,
    Fun fun,
    const string caller = __FUNCTION__) @safe
{
    return new ReplayImpl!(Fun, SubPlugin)(subPlugin, event, permissionsRequired, fun, caller);
}


// replay
/++
    Convenience function that returns a [ReplayImpl] of the right type,
    *without* a subclass plugin reference attached.

    Params:
        event = [dialect.defs.IRCEvent] that instigated the WHOIS lookup.
        permissionsRequired = The permissions level policy to apply to the WHOIS results.
        fun = Function/delegate pointer to call upon receiving the results.
        caller = String name of the calling function, or something else that gives context.

    Returns:
        A [Replay] with template parameters inferred from the arguments
        passed to this function.

    See_Also:
        [Replay]
 +/
Replay replay(Fun)
    (const ref IRCEvent event,
    const Permissions permissionsRequired,
    Fun fun,
    const string caller = __FUNCTION__) @safe
{
    return new ReplayImpl!Fun(event, permissionsRequired, fun, caller);
}


// Timing
/++
    Declaration of what order event handler function should be given with respects
    to other functions in the same plugin module.
 +/
enum Timing
{
    /++
        Unset.
     +/
    unset,

    /++
        To be executed during setup; the first thing to happen.
     +/
    setup,

    /++
        To be executed after setup but before normal event handlers.
     +/
    early,

    /++
        To be executed after normal event handlers.
     +/
    late,

    /++
        To be executed last before execution moves on to the next plugin.
     +/
    cleanup,
}


// IRCEventHandler
/++
    Aggregate to annotate event handler functions with, to control what they do
    and how they work.
 +/
struct IRCEventHandler
{
    // GivenValues
    /++
        Aggregate of given values, to keep them in a separate namespace from the mutators/setters.
     +/
    static struct GivenValues
    {
        // acceptedEventTypes
        /++
            Array of types of [dialect.defs.IRCEvent] that the annotated event
            handler function should accept.
         +/
        IRCEvent.Type[] acceptedEventTypes;

        // permissionsRequired
        /++
            Permissions required of instigating user, below which the annotated
            event handler function should not be triggered.
         +/
        Permissions permissionsRequired = Permissions.ignore;

        // channelPolicy
        /++
            What kind of channel the annotated event handler function may be
            triggered in; homes or mere guest channels.
         +/
        ChannelPolicy channelPolicy = ChannelPolicy.home;

        // commands
        /++
            Array of [IRCEventHandler.Command]s the bot should pick up and listen for.
         +/
        Command[] commands;

        // regexes
        /++
            Array of [IRCEventHandler.Regex]es the bot should pick up and listen for.
         +/
        Regex[] regexes;

        // chainable
        /++
            Whether or not the annotated event handler function should allow other
            functions to fire after it. If not set (default false), it will
            terminate and move on to the next plugin after the function returns.
         +/
        bool chainable;

        // verbose
        /++
            Whether or not additional information should be output to the local
            terminal as the function is (or is not) triggered.
         +/
        bool verbose;

        // when
        /++
            Special instruction related to the order of which event handler functions
            within a plugin module are triggered.
         +/
        Timing when;
    }

    // given
    /++
        The given settings this instance of [IRCEventHandler] holds.
     +/
    GivenValues given;

    // onEvent
    /++
        Adds an [dialect.defs.IRCEvent.Type] to the array of types that the
        annotated event handler function should accept.

        Params:
            type = New [dialect.defs.IRCEvent.Type] to listen for.

        Returns:
            A `this` reference to the current struct instance.
     +/
    ref auto onEvent(const IRCEvent.Type type)
    {
        this.given.acceptedEventTypes ~= type;
        return this;
    }

    // permissionsRequired
    /++
        Sets the permission level required of an instigating user before the
        annotated event handler function is allowed to be triggered.

        Params:
            permissionsRequired = New [Permissions] permissions level.

        Returns:
            A `this` reference to the current struct instance.
     +/
    ref auto permissionsRequired(const Permissions permissionsRequired)
    {
        this.given.permissionsRequired = permissionsRequired;
        return this;
    }

    // channelPolicy
    /++
        Sets the type of channel the annotated event handler function should be
        allowed to be triggered in.

        Params:
            channelPolicy = New [ChannelPolicy] channel policy.

        Returns:
            A `this` reference to the current struct instance.
     +/
    ref auto channelPolicy(const ChannelPolicy channelPolicy)
    {
        this.given.channelPolicy = channelPolicy;
        return this;
    }

    // addCommand
    /++
        Appends an [IRCEventHandler.Command] to the array of commands that the bot
        should listen for to trigger the annotated event handler function.

        Params:
            command = New [IRCEventHandler.Command] to append to the commands array.

        Returns:
            A `this` reference to the current struct instance.
     +/
    ref auto addCommand(const Command command)
    {
        this.given.commands ~= command;
        return this;
    }

    // addRegex
    /++
        Appends an [IRCEventHandler.Regex] to the array of regular expressions
        that the bot should listen for to trigger the annotated event handler function.

        Params:
            regex = New [IRCEventHandler.Regex] to append to the regex array.

        Returns:
            A `this` reference to the current struct instance.
     +/
    ref auto addRegex(/*const*/ Regex regex)
    {
        this.given.regexes ~= regex;
        return this;
    }

    // chainable
    /++
        Sets whether or not the annotated function should allow other functions
        within the same plugin module to be triggered after it. If not (default false)
        it will signal the bot to proceed to the next plugin after this function returns.

        Params:
            chainable = Whether or not to allow further event handler functions
                to trigger within the same module (after this one returns).

        Returns:
            A `this` reference to the current struct instance.
     +/
    ref auto chainable(const bool chainable)
    {
        this.given.chainable = chainable;
        return this;
    }

    // verbose
    /++
        Sets whether or not to have the bot plumbing give verbose information about
        what it does as it evaluates and executes the annotated function (or not).

        Params:
            verbose = Whether or not to enable verbose output.

        Returns:
            A `this` reference to the current struct instance.
     +/
    ref auto verbose(const bool verbose)
    {
        this.given.verbose = verbose;
        return this;
    }

    // when
    /++
        Sets a [Timing], used to order the evaluation and execution of event
        handler functions within a module, allowing the author to design subsets
        of functions that should be run before or after others.

        Params:
            when = [Timing] setting to give an order to the annotated event handler function.

        Returns:
            A `this` reference to the current struct instance.
     +/
    ref auto when(const Timing when)
    {
        this.given.when = when;
        return this;
    }

    // Command
    /++
        Embodies the notion of a chat command, e.g. `!hello`.
     +/
    static struct Command
    {
        // GivenValues
        /++
            Aggregate of given values, to keep them in a separate namespace from the mutators/setters.
         +/
        static struct GivenValues
        {
            // policy
            /++
                In what way the message is required to start for the annotated function to trigger.
             +/
            PrefixPolicy policy = PrefixPolicy.prefixed;

            // word
            /++
                The command word, without spaces.
            +/
            string word;

            // description
            /++
                Describes the functionality of the event handler function the parent
                [IRCEventHandler] annotates, and by extension, this [IRCEventHandler.Command].

                Specifically this is used to describe functions triggered by
                [IRCEventHandler.Command]s, in the help listing routine in [kameloso.plugins.chatbot].
             +/
            string description;

            // syntax
            /++
                Command usage syntax help string.
             +/
            string syntax;

            // hidden
            /++
                Whether this is a hidden command or if it should show up in help listings.
             +/
            bool hidden;
        }

        // given
        /++
            The given settings this instance of [IRCEventHandler.Command] holds.
         +/
        GivenValues given;

        // policy
        /++
            Sets what way this [IRCEventHandler.Command] should be expressed.

            Params:
                policy = New [PrefixPolicy] to dictate how the command word should
                    be expressed to be picked up by the bot.

            Returns:
                A `this` reference to the current struct instance.
         +/
        ref auto policy(const PrefixPolicy policy)
        {
            this.given.policy = policy;
            return this;
        }

        // word
        /++
            Assigns a word to trigger this [IRCEventHandler.Command].

            Params:
                word = New word string.

            Returns:
                A `this` reference to the current struct instance.
         +/
        ref auto word(const string word)
        {
            this.given.word = word;
            return this;
        }

        // description
        /++
            Sets a description of what the event handler function the parent
            [IRCEventHandler] annotates does, and by extension, what this
            [IRCEventHandler.Command] does.

            This is used to describe the command in help listings.

            Params:
                description = Command functionality/feature/purpose description
                    in natural language.

            Returns:
                A `this` reference to the current struct instance.
         +/
        ref auto description(const string description)
        {
            this.given.description = description;
            return this;
        }

        // syntax
        /++
            Describes the syntax with which this [IRCEventHandler.Command] should
            be used. Some text replacement is applied, such as `$command`.

            This is used to describe the command usage in help listings.

            Params:
                syntax = A brief syntax description.

            Returns:
                A `this` reference to the current struct instance.
         +/
        ref auto syntax(const string syntax)
        {
            this.given.syntax = syntax;
            return this;
        }

        // hidden
        /++
            Whether or not this particular [IRCEventHandler.Command] (but not
            necessarily that of all commands under this [IRCEventHandler]) should
            be included in help listings.

            This is used to allow for hidden command aliases.

            Params:
                hidden = Whether or not to mark this command as hidden.

            Returns:
                A `this` reference to the current struct instance.
         +/
        ref auto hidden(const bool hidden)
        {
            this.given.hidden = hidden;
            return this;
        }
    }

    // Regex
    /++
        Embodies the notion of a chat command regular expression, e.g. `![Hh]ello+`.
     +/
    static struct Regex
    {
        import std.regex : StdRegex = Regex;

        // GivenValues
        /++
            Aggregate of given values, to keep them in a separate namespace from the mutators/setters.
         +/
        static struct GivenValues
        {
            // policy
            /++
                In what way the message is required to start for the annotated function to trigger.
             +/
            PrefixPolicy policy = PrefixPolicy.direct;

            // engine
            /++
                Regex engine to match incoming messages with.
             +/
            StdRegex!char engine;

            // expression
            /++
                The regular expression in string form.
             +/
            string expression;

            // description
            /++
                Describes the functionality of the event handler function the parent
                [IRCEventHandler] annotates, and by extension, this [IRCEventHandler.Regex].

                Specifically this is used to describe functions triggered by
                [IRCEventHandler.Command]s, in the help listing routine in [kameloso.plugins.chatbot].
             +/
            string description;

            // hidden
            /++
                Whether this is a hidden command or if it should show up in help listings.
             +/
            bool hidden;
        }

        // given
        /++
            The given settings this instance of [IRCEventHandler.Regex] holds.
         +/
        GivenValues given;

        // policy
        /++
            Sets what way this [IRCEventHandler.Command] should be expressed.

            Params:
                policy = New [PrefixPolicy] to dictate how the command word should
                    be expressed to be picked up by the bot.

            Returns:
                A `this` reference to the current struct instance.
         +/
        ref auto policy(const PrefixPolicy policy)
        {
            this.given.policy = policy;
            return this;
        }

        // expression
        /++
            The regular expession this [IRCEventHandler.Regex] embodies, in string form.

            Upon setting this a regex engine is also created.

            Example:
            ---
            Regex()
                .expression(r"(?:^|\s)MonkaS(?:$|\s)")
                .description("Detects MonkaS.")
            ---

            Params:
                expression = New regular expression string.

            Returns:
                A `this` reference to the current struct instance.
         +/
        ref auto expression(const string expression)
        {
            import std.regex : regex;

            this.given.expression = expression;
            this.given.engine = expression.regex;
            return this;
        }

        // description
        /++
            Sets a description of what the event handler function the parent
            [IRCEventHandler] annotates does, and by extension, what this
            [IRCEventHandler.Regex] does.

            This is used to describe the command in help listings.

            Params:
                description = Command functionality/feature/purpose description
                    in natural language.

            Returns:
                A `this` reference to the current struct instance.
         +/
        ref auto description(const string description)
        {
            this.given.description = description;
            return this;
        }

        // hidden
        /++
            Whether or not this particular [IRCEventHandler.Regex] (but not
            necessarily that of all regexes under this [IRCEventHandler]) should
            be included in help listings.

            This is used to allow for hidden command aliases.

            Params:
                hidden = Whether or not to mark this Regex as hidden.

            Returns:
                A `this` reference to the current struct instance.
         +/
        ref auto hidden(const bool hidden)
        {
            this.given.hidden = hidden;
            return this;
        }
    }
}


// Settings
/++
    Annotation denoting that a struct variable or struct type is to be considered
    as housing settings for a plugin, and should thus be serialised and saved in
    the configuration file.
 +/
enum Settings;


// Resource
/++
    Annotation denoting that a variable is the basename of a resource file or directory.
 +/
enum Resource;


// Configuration
/++
    Annotation denoting that a variable is the basename of a configuration
    file or directory.
 +/
enum Configuration;


// Enabler
/++
    Annotation denoting that a variable enables and disables a plugin.
 +/
enum Enabler;<|MERGE_RESOLUTION|>--- conflicted
+++ resolved
@@ -2415,43 +2415,9 @@
 {
     // dg
     /++
-<<<<<<< HEAD
-        [core.thread.fiber.Fiber] to call to invoke this reparse.
-     +/
-    Fiber fiber;
-
-    // carryingFiber
-    /++
-        Returns [fiber] as a [kameloso.thread.CarryingFiber], blindly assuming
-        it can be cast thus.
-
-        Returns:
-            [fiber], cast as a [kameloso.thread.CarryingFiber]![Reparse].
-     +/
-    CarryingFiber!This carryingFiber() pure inout @nogc @property
-    {
-        auto carrying = cast(CarryingFiber!This)fiber;
-        assert(carrying, "Tried to get a `CarryingFiber!Reparse` out of a normal Fiber");
-        return carrying;
-    }
-
-    // isCarrying
-    /++
-        Returns whether or not [fiber] is actually a
-        [kameloso.thread.CarryingFiber]![Reparse].
-
-        Returns:
-            `true` if it is of such a subclass, `false` if not.
-     +/
-    bool isCarrying() const pure @nogc @property
-    {
-        return cast(CarryingFiber!This)fiber !is null;
-    }
-=======
         Delegate to call after reparsing.
      +/
     void delegate(Replay) dg;
->>>>>>> 70babb05
 
     // replay
     /++
