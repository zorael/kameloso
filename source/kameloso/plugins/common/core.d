--- conflicted
+++ resolved
@@ -2456,18 +2456,7 @@
         Array of types of [dialect.defs.IRCEvent] that the annotated event
         handler function should accept.
      +/
-<<<<<<< HEAD
     IRCEvent.Type[] _acceptedEventTypes;
-=======
-    static struct GivenValues
-    {
-        // acceptedEventTypes
-        /++
-            Array of types of [dialect.defs.IRCEvent|IRCEvent] that the annotated event
-            handler function should accept.
-         +/
-        IRCEvent.Type[] acceptedEventTypes;
->>>>>>> 9e59be7e
 
     // permissionsRequired
     /++
@@ -2632,29 +2621,9 @@
     {
         // policy
         /++
-<<<<<<< HEAD
             In what way the message is required to start for the annotated function to trigger.
          +/
         PrefixPolicy _policy = PrefixPolicy.prefixed;
-=======
-            Aggregate of given values, to keep them in a separate namespace from
-            the mutators/setters.
-         +/
-        static struct GivenValues
-        {
-            // policy
-            /++
-                In what way the message is required to start for the annotated
-                function to trigger.
-             +/
-            PrefixPolicy policy = PrefixPolicy.prefixed;
-
-            // word
-            /++
-                The command word, without spaces.
-            +/
-            string word;
->>>>>>> 9e59be7e
 
         // word
         /++
@@ -2768,39 +2737,20 @@
 
         // policy
         /++
-<<<<<<< HEAD
             In what way the message is required to start for the annotated function to trigger.
-            +/
+         +/
         PrefixPolicy _policy = PrefixPolicy.direct;
-=======
-            Aggregate of given values, to keep them in a separate namespace from
-            the mutators/setters.
-         +/
-        static struct GivenValues
-        {
-            // policy
-            /++
-                In what way the message is required to start for the annotated function to trigger.
-             +/
-            PrefixPolicy policy = PrefixPolicy.direct;
-
-            // engine
-            /++
-                Regex engine to match incoming messages with.
-             +/
-            StdRegex!char engine;
->>>>>>> 9e59be7e
 
         // engine
         /++
             Regex engine to match incoming messages with.
-            +/
+         +/
         StdRegex!char _engine;
 
         // expression
         /++
             The regular expression in string form.
-            +/
+         +/
         string _expression;
 
         // description
@@ -2810,13 +2760,13 @@
 
             Specifically this is used to describe functions triggered by
             [IRCEventHandler.Command]s, in the help listing routine in [kameloso.plugins.chatbot].
-            +/
+         +/
         string _description;
 
         // hidden
         /++
             Whether this is a hidden command or if it should show up in help listings.
-            +/
+         +/
         bool _hidden;
 
         // policy
