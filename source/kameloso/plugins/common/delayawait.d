--- conflicted
+++ resolved
@@ -58,36 +58,7 @@
 // delay
 /++
     Queues a [core.thread.fiber.Fiber] to be called at a point `duration`
-<<<<<<< HEAD
-    seconds or milliseconds later, by appending it to the `plugin`'s
-    [kameloso.plugins.common.core.IRCPluginState.scheduledFibers].
-    Overload that implicitly queues [core.thread.fiber.Fiber.getThis].
-
-    Params:
-        plugin = The current [kameloso.plugins.common.core.IRCPlugin].
-        duration = Amount of time to delay the implicit fiber in the current context.
-        yield = Whether or not to immediately yield the Fiber.
-        msecs = Whether `period` is in milliseconds or seconds.
-
-    See_Also:
-        [removeDelayedFiber]
- +/
-void delay(IRCPlugin plugin, const long duration, const Flag!"yield" yield,
-    const Flag!"msecs" msecs = No.msecs)
-in (Fiber.getThis, "Tried to delay the current Fiber outside of a Fiber")
-{
-    delay(plugin, Fiber.getThis, duration, msecs);
-    if (yield) Fiber.yield();
-}
-
-
-// delay
-/++
-    Queues a [core.thread.fiber.Fiber] to be called at a point `duration`
-    seconds later, by appending it to the `plugin`'s
-=======
     later, by appending it to the `plugin`'s
->>>>>>> 0430dc58
     [kameloso.plugins.common.core.IRCPluginState.scheduledFibers].
     Overload that implicitly queues [core.thread.fiber.Fiber.getThis].
 
