/++
    The section of [kameloso.plugins.common] that involves mixins.

    This was all in one `plugins/common.d` file that just grew too big.

    See_Also:
        [kameloso.plugins.common.core]
        [kameloso.plugins.common.misc]
 +/
module kameloso.plugins.common.mixins;

private:

import dialect.defs;
import std.traits : isSomeFunction;
import std.typecons : Flag, No, Yes;

public:


// WHOISFiberDelegate
/++
    Functionality for catching WHOIS results and calling passed function aliases
    with the resulting account information that was divined from it, in the form
    of the actual [dialect.defs.IRCEvent], the target
    [dialect.defs.IRCUser] within it, the user's `account` field, or merely
    alone as an arity-0 function.

    The mixed in function to call is named `enqueueAndWHOIS`. It will construct
    the Fiber, enqueue it as awaiting the proper IRCEvent types, and issue the
    WHOIS query.

    Example:
    ---
    void onSuccess(const ref IRCEvent successEvent) { /* ... */ }
    void onFailure(const IRCUser failureUser) { /* .. */ }

    mixin WHOISFiberDelegate!(onSuccess, onFailure);

    enqueueAndWHOIS(specifiedNickname);
    ---

    Params:
        onSuccess = Function alias to call when successfully having received
            account information from the server's WHOIS response.
        onFailure = Function alias to call when the server didn't respond with
            account information, or when the user is offline.
        alwaysLookup = Whether or not to always issue a WHOIS query, even if
            the requested user's account is already known.
 +/
mixin template WHOISFiberDelegate(
    alias onSuccess,
    alias onFailure = null,
    Flag!"alwaysLookup" alwaysLookup = No.alwaysLookup)
if (isSomeFunction!onSuccess && (is(typeof(onFailure) == typeof(null)) || isSomeFunction!onFailure))
{
    import kameloso.plugins.common.core : IRCPlugin;
    import lu.traits : MixinConstraints, MixinScope;
    import std.traits : ParameterIdentifierTuple;
    import std.typecons : Flag, No, Yes;

    mixin MixinConstraints!(MixinScope.function_, "WHOISFiberDelegate");

    alias paramNames = ParameterIdentifierTuple!(mixin(__FUNCTION__));

    static if ((paramNames.length == 0) || !is(typeof(mixin(paramNames[0])) : IRCPlugin))
    {
        static assert(0, "`WHOISFiberDelegate` should be mixed into the context of an event handler. " ~
            "(First parameter of `" ~ __FUNCTION__ ~ "` is not an `IRCPlugin` or subclass)");
    }
    else
    {
        //alias context = mixin(paramNames[0]);  // Only works on 2.088 and later
        // The mixin must be a concatenated string for 2.083 and earlier,
        // but we only support 2.084+
        mixin("alias context = ", paramNames[0], ";");
    }

    static if (__traits(compiles, hasWHOISFiber))
    {
        import std.format : format;
        enum pattern = "Double mixin of `%s` in `%s`";
        static assert(0, pattern.format("WHOISFiberDelegate", __FUNCTION__));
    }
    else
    {
        /// Flag denoting that [WHOISFiberDelegate] has been mixed in.
        enum hasWHOISFiber = true;
    }

    static if (!alwaysLookup && !__traits(compiles, .hasUserAwareness))
    {
        pragma(msg, "Warning: `" ~ __FUNCTION__ ~ "` mixes in `WHOISFiberDelegate` " ~
            "but its parent module does not mix in `UserAwareness`");
    }


    // _kamelosoCarriedNickname
    /++
        Nickname being looked up, stored outside of any separate function to make
        it available to all of them.
     +/
    string _kamelosoCarriedNickname;


    /++
        Event types that we may encounter as responses to WHOIS queries.
     +/
    static immutable IRCEvent.Type[6] whoisEventTypes =
    [
        IRCEvent.Type.RPL_WHOISUSER,
        IRCEvent.Type.RPL_WHOISACCOUNT,
        IRCEvent.Type.RPL_WHOISREGNICK,
        IRCEvent.Type.RPL_ENDOFWHOIS,
        IRCEvent.Type.ERR_NOSUCHNICK,
        IRCEvent.Type.ERR_UNKNOWNCOMMAND,
    ];


    // whoisFiberDelegate
    /++
        Reusable mixin that catches WHOIS results.
     +/
    void whoisFiberDelegate()
    {
        import kameloso.thread : CarryingFiber;
        import dialect.common : opEqualsCaseInsensitive;
        import dialect.defs : IRCEvent, IRCUser;
        import lu.conv : Enum;
        import lu.traits : TakesParams;
        import std.algorithm.searching : canFind;
        import std.meta : AliasSeq;
        import std.traits : arity;
        import core.thread : Fiber;

        while (true)
        {
            auto thisFiber = cast(CarryingFiber!IRCEvent)(Fiber.getThis);
            assert(thisFiber, "Incorrectly cast Fiber: " ~ typeof(thisFiber).stringof);
            assert((thisFiber.payload != IRCEvent.init),
                "Uninitialised `payload` in " ~ typeof(thisFiber).stringof);

            immutable whoisEvent = thisFiber.payload;

            assert(whoisEventTypes[].canFind(whoisEvent.type),
                "WHOIS Fiber delegate was invoked with an unexpected event type: " ~
                "`IRCEvent.Type." ~ Enum!(IRCEvent.Type).toString(whoisEvent.type) ~'`');

            /++
                Invoke `onSuccess`.
            +/
            void callOnSuccess()
            {
                static if (TakesParams!(onSuccess, AliasSeq!IRCEvent))
                {
                    return onSuccess(whoisEvent);
                }
                else static if (TakesParams!(onSuccess, AliasSeq!IRCUser))
                {
                    return onSuccess(whoisEvent.target);
                }
                else static if (TakesParams!(onSuccess, AliasSeq!string))
                {
                    return onSuccess(whoisEvent.target.account);
                }
                else static if (arity!onSuccess == 0)
                {
                    return onSuccess();
                }
                else
                {
                    import std.format : format;

                    enum pattern = "Unsupported signature of success function/delegate " ~
                        "alias passed to mixin `WHOISFiberDelegate` in `%s`: `%s %s`";
                    static assert(0, pattern.format(__FUNCTION__,
                        typeof(onSuccess).stringof, __traits(identifier, onSuccess)));
                }
            }

            /++
                Invoke `onFailure`, if it's available.
            +/
            void callOnFailure()
            {
                static if (!is(typeof(onFailure) == typeof(null)))
                {
                    static if (TakesParams!(onFailure, AliasSeq!IRCEvent))
                    {
                        return onFailure(whoisEvent);
                    }
                    else static if (TakesParams!(onFailure, AliasSeq!IRCUser))
                    {
                        return onFailure(whoisEvent.target);
                    }
                    else static if (TakesParams!(onFailure, AliasSeq!string))
                    {
                        // Never called when using hostmasks
                        return onFailure(whoisEvent.target.account);
                    }
                    else static if (arity!onFailure == 0)
                    {
                        return onFailure();
                    }
                    else
                    {
                        import std.format : format;

                        enum pattern = "Unsupported signature of failure function/delegate " ~
                            "alias passed to mixin `WHOISFiberDelegate` in `%s`: `%s %s`";
                        static assert(0, pattern.format(__FUNCTION__,
                            typeof(onFailure).stringof, __traits(identifier, onFailure)));
                    }
                }
            }

            if (whoisEvent.type == IRCEvent.Type.ERR_UNKNOWNCOMMAND)
            {
                if (!whoisEvent.aux.length || (whoisEvent.aux == "WHOIS"))
                {
                    // WHOIS query failed due to unknown command.
                    // Some flavours of ERR_UNKNOWNCOMMAND don't say what the
                    // command was, so we'll have to assume it's the right one.
                    // Return and end Fiber.
                    return callOnFailure();
                }
                else
                {
                    // Wrong unknown command; await a new one
                    Fiber.yield();
                    continue;
                }
            }

            immutable m = context.state.server.caseMapping;

            if (!whoisEvent.target.nickname.opEqualsCaseInsensitive(_kamelosoCarriedNickname, m))
            {
                // Wrong WHOIS; await a new one
                Fiber.yield();
                continue;
            }

            import kameloso.plugins.common.delayawait : unawait;

            // Clean up awaiting fiber entries on exit, just to be neat.
            scope(exit) unawait(context, thisFiber, whoisEventTypes[]);

            with (IRCEvent.Type)
            switch (whoisEvent.type)
            {
            case RPL_WHOISACCOUNT:
            case RPL_WHOISREGNICK:
                return callOnSuccess();

            case RPL_WHOISUSER:
                if (context.state.settings.preferHostmasks)
                {
                    return callOnSuccess();
                }
                else
                {
                    // We're not interested in RPL_WHOISUSER if we're not in hostmasks mode
                    Fiber.yield();
                    continue;
                }

            case RPL_ENDOFWHOIS:
            case ERR_NOSUCHNICK:
            //case ERR_UNKNOWNCOMMAND:  // Already handled above
                return callOnFailure();

            default:
                assert(0, "Unexpected WHOIS event type encountered in `whoisFiberDelegate`");
            }

            // Would end loop here but statement not reachable
            //return;
            assert(0, "Escaped terminal switch in `whoisFiberDelegate`");
        }
    }


    // enqueueAndWHOIS
    /++
        Constructs a [kameloso.thread.CarryingFiber] carrying a [dialect.defs.IRCEvent]
        and enqueues it into the [kameloso.plugins.common.core.IRCPluginState.awaitingFibers]
        associative array, then issues a WHOIS query (unless overridden via
        the `issueWhois` parameter).

        Params:
            nickname = Nickname of the user the enqueueing event relates to.
            issueWhois = Whether to actually issue WHOIS queries at all or just enqueue.
            background = Whether or not to issue queries as low-priority background messages.

        Throws:
            [object.Exception] if a success of failure function was to trigger
            in an impossible scenario, such as on WHOIS results on Twitch.
     +/
    void enqueueAndWHOIS(const string nickname,
        const Flag!"issueWhois" issueWhois = Yes.issueWhois,
        const Flag!"background" background = No.background)
    {
        import kameloso.messaging : whois;
        import kameloso.thread : CarryingFiber;
        import lu.string : contains, nom;
        import lu.traits : TakesParams;
        import std.meta : AliasSeq;
        import std.traits : arity;
        import std.typecons : Flag, No, Yes;
        import core.thread : Fiber;

        version(TwitchSupport)
        {
            if (context.state.server.daemon == IRCServer.Daemon.twitch)
            {
                // Define Twitch queries as always succeeding, since WHOIS isn't applicable

                version(TwitchWarnings)
                {
                    import kameloso.common : logger;
                    logger.warning("Tried to enqueue and WHOIS on Twitch");

                    version(PrintStacktraces)
                    {
                        import kameloso.common: printStacktrace;
                        printStacktrace();
                    }
                }

                static if (__traits(compiles, .hasUserAwareness))
                {
                    if (const user = nickname in context.state.users)
                    {
                        static if (TakesParams!(onSuccess, AliasSeq!IRCEvent))
                        {
                            // Can't WHOIS on Twitch
                            throw new Exception("Tried to enqueue a `" ~
                                typeof(onSuccess).stringof ~ " onSuccess` function " ~
                                "when on Twitch (can't WHOIS)");
                        }
                        else static if (TakesParams!(onSuccess, AliasSeq!IRCUser))
                        {
                            return onSuccess(*user);
                        }
                        else static if (TakesParams!(onSuccess, AliasSeq!string))
                        {
                            return onSuccess(user.account);
                        }
                        else static if (arity!onSuccess == 0)
                        {
                            return onSuccess();
                        }
                        else
                        {
                            // Will already have asserted previously
                        }
                    }
                }

                static if (TakesParams!(onSuccess, AliasSeq!IRCEvent) ||
                    TakesParams!(onSuccess, AliasSeq!IRCUser))
                {
                    // Can't WHOIS on Twitch
                    throw new Exception("Tried to enqueue a `" ~
                        typeof(onSuccess).stringof ~ " onSuccess` function " ~
                        "when on Twitch without `UserAwareness` (can't WHOIS)");
                }
                else static if (TakesParams!(onSuccess, AliasSeq!string))
                {
                    return onSuccess(nickname);
                }
                else static if (arity!onSuccess == 0)
                {
                    return onSuccess();
                }
                else
                {
                    // Will already have asserted previously
                }
            }
        }

        static if (!alwaysLookup && __traits(compiles, .hasUserAwareness))
        {
            if (const user = nickname in context.state.users)
            {
                if (user.account.length)
                {
                    static if (TakesParams!(onSuccess, AliasSeq!IRCEvent))
                    {
                        // No can do, drop down and WHOIS
                    }
                    else static if (TakesParams!(onSuccess, AliasSeq!IRCUser))
                    {
                        return onSuccess(*user);
                    }
                    else static if (TakesParams!(onSuccess, AliasSeq!string))
                    {
                        return onSuccess(user.account);
                    }
                    else static if (arity!onSuccess == 0)
                    {
                        return onSuccess();
                    }
                    else
                    {
                        // Will already have asserted previously
                    }
                }
                else
                {
                    static if (!is(typeof(onFailure) == typeof(null)))
                    {
                        import kameloso.constants : Timeout;
                        import std.datetime.systime : Clock;

                        if ((Clock.currTime.toUnixTime - user.updated) <= Timeout.whoisRetry)
                        {
                            static if (TakesParams!(onFailure, AliasSeq!IRCEvent))
                            {
                                // No can do, drop down and WHOIS
                            }
                            else static if (TakesParams!(onFailure, AliasSeq!IRCUser))
                            {
                                return onFailure(*user);
                            }
                            else static if (TakesParams!(onFailure, AliasSeq!string))
                            {
                                return onFailure(user.account);
                            }
                            else static if (arity!onSuccess == 0)
                            {
                                return onFailure();
                            }
                            else
                            {
                                // Will already have asserted previously?
                            }
                        }
                    }
                }
            }
        }

        import kameloso.plugins.common.delayawait : await;
        import kameloso.constants : BufferSize;

        Fiber fiber = new CarryingFiber!IRCEvent(&whoisFiberDelegate, BufferSize.fiberStack);
        await(context, fiber, whoisEventTypes[]);

        string slice = nickname;

        immutable nicknamePart = slice.contains('!') ?
            slice.nom('!') :
            slice;

        version(WithPrinterPlugin)
        {
            import kameloso.thread : ThreadMessage, busMessage;
            import std.concurrency : send;

            plugin.state.mainThread.send(ThreadMessage.BusMessage(),
                "printer", busMessage("squelch " ~ nicknamePart));
        }

        if (issueWhois)
        {
            if (background)
            {
                // Need Yes.force to not miss events
                whois(context.state, nicknamePart, Yes.force, Yes.quiet, Yes.background);
            }
            else
            {
                // Ditto
                whois!(Yes.priority)(context.state, nicknamePart, Yes.force, Yes.quiet);
            }
        }

        _kamelosoCarriedNickname = nicknamePart;
    }
}


// MessagingProxy
/++
    Mixin to give shorthands to the functions in [kameloso.messaging], for
    easier use when in a `with (plugin) { /* ... */ }` scope.

    This merely makes it possible to use commands like
    `raw("PING :irc.freenode.net")` without having to import
    [kameloso.messaging] and include the thread ID of the main thread in every
    call of the functions.

    Params:
        debug_ = Whether or not to include debugging output.
        module_ = String name of the mixing-in module; generally leave as-is.
 +/
mixin template MessagingProxy(
    Flag!"debug_" debug_ = No.debug_,
    string module_ = __MODULE__)
{
private:
    static import kameloso.messaging;
    import kameloso.plugins.common.core : IRCPlugin;
    import std.typecons : Flag, No, Yes;

    /// Symbol needed for the mixin constraints to work.
    // https://forum.dlang.org/post/sk4hqm$12cf$1@digitalmars.com
    alias mixinParent = __traits(parent, {});

    // Use a custom constraint to force the scope to be an IRCPlugin
    static if (!is(mixinParent : IRCPlugin))
    {
        import lu.traits : CategoryName;
        import std.format : format;

        alias messagingParentInfo = CategoryName!mixinParent;

        private enum pattern = "%s `%s` mixes in `%s` but it is only supposed to be " ~
            "mixed into an `IRCPlugin` subclass";
        static assert(0, pattern.format(messagingParentInfo.type,
            messagingParentInfo.fqn, "MessagingProxy"));
    }

    static if (__traits(compiles, this.hasMessagingProxy))
    {
        import std.format : format;
        enum pattern = "Double mixin of `%s` in `%s`";
        static assert(0, pattern.format("MessagingProxy", typeof(this).stringof));
    }
    else
    {
        /// Flag denoting that [MessagingProxy] has been mixed in.
        private enum hasMessagingProxy = true;
    }

    pragma(inline, true);

    // chan
    /++
        Sends a channel message.
     +/
    void chan(Flag!"priority" priority = No.priority)
        (const string channelName,
        const string content,
        const Flag!"quiet" quiet = No.quiet,
        const Flag!"background" background = No.background,
        const string caller = __FUNCTION__)
    {
        return kameloso.messaging.chan!priority(state, channelName, content,
            quiet, background, caller);
    }


    // query
    /++
        Sends a private query message to a user.
     +/
    void query(Flag!"priority" priority = No.priority)
        (const string nickname, const string content,
        const Flag!"quiet" quiet = No.quiet,
        const Flag!"background" background = No.background,
        const string caller = __FUNCTION__)
    {
        return kameloso.messaging.query!priority(state, nickname, content,
            quiet, background, caller);
    }


    // privmsg
    /++
        Sends either a channel message or a private query message depending on
        the arguments passed to it.

        This reflects how channel messages and private messages are both the
        underlying same type; [dialect.defs.IRCEvent.Type.PRIVMSG].
     +/
    void privmsg(Flag!"priority" priority = No.priority)
        (const string channel,
        const string nickname,
        const string content,
        const Flag!"quiet" quiet = No.quiet,
        const Flag!"background" background = No.background,
        const string caller = __FUNCTION__)
    {
        return kameloso.messaging.privmsg!priority(state, channel, nickname, content,
            quiet, background, caller);
    }


    // emote
    /++
        Sends an `ACTION` "emote" to the supplied target (nickname or channel).
     +/
    void emote(Flag!"priority" priority = No.priority)
        (const string emoteTarget,
        const string content,
        const Flag!"quiet" quiet = No.quiet,
        const Flag!"background" background = No.background,
        const string caller = __FUNCTION__)
    {
        return kameloso.messaging.emote!priority(state, emoteTarget, content,
            quiet, background, caller);
    }


    // mode
    /++
        Sets a channel mode.

        This includes modes that pertain to a user in the context of a channel, like bans.
     +/
    void mode(Flag!"priority" priority = No.priority)
        (const string channel,
        const const(char)[] modes,
        const string content = string.init,
        const Flag!"quiet" quiet = No.quiet,
        const Flag!"background" background = No.background,
        const string caller = __FUNCTION__)
    {
        return kameloso.messaging.mode!priority(state, channel, modes, content,
            quiet, background, caller);
    }


    // topic
    /++
        Sets the topic of a channel.
     +/
    void topic(Flag!"priority" priority = No.priority)
        (const string channel,
        const string content,
        const Flag!"quiet" quiet = No.quiet,
        const Flag!"background" background = No.background,
        const string caller = __FUNCTION__)
    {
        return kameloso.messaging.topic!priority(state, channel, content,
            quiet, background, caller);
    }


    // invite
    /++
        Invites a user to a channel.
     +/
    void invite(Flag!"priority" priority = No.priority)
        (const string channel,
        const string nickname,
        const Flag!"quiet" quiet = No.quiet,
        const Flag!"background" background = No.background,
        const string caller = __FUNCTION__)
    {
        return kameloso.messaging.invite!priority(state, channel, nickname,
            quiet, background, caller);
    }


    // join
    /++
        Joins a channel.
     +/
    void join(Flag!"priority" priority = No.priority)
        (const string channel,
        const string key = string.init,
        const Flag!"quiet" quiet = No.quiet,
        const Flag!"background" background = No.background,
        const string caller = __FUNCTION__)
    {
        return kameloso.messaging.join!priority(state, channel, key,
            quiet, background, caller);
    }


    // kick
    /++
        Kicks a user from a channel.
     +/
    void kick(Flag!"priority" priority = No.priority)
        (const string channel,
        const string nickname,
        const string reason = string.init,
        const Flag!"quiet" quiet = No.quiet,
        const Flag!"background" background = No.background,
        const string caller = __FUNCTION__)
    {
        return kameloso.messaging.kick!priority(state, channel, nickname, reason,
            quiet, background, caller);
    }


    // part
    /++
        Leaves a channel.
     +/
    void part(Flag!"priority" priority = No.priority)
        (const string channel,
        const string reason = string.init,
        const Flag!"quiet" quiet = No.quiet,
        const Flag!"background" background = No.background,
        const string caller = __FUNCTION__)
    {
        return kameloso.messaging.part!priority(state, channel, reason,
            quiet, background, caller);
    }


    // quit
    /++
        Disconnects from the server, optionally with a quit reason.
     +/
    void quit(Flag!"priority" priority = No.priority)
        (const string reason = string.init, const Flag!"quiet" quiet = No.quiet)
    {
        return kameloso.messaging.quit!priority(state, reason, quiet);
    }


    // whois
    /++
        Queries the server for WHOIS information about a user.
     +/
    void whois(Flag!"priority" priority = No.priority)
        (const string nickname,
        const Flag!"force" force = No.force,
        const Flag!"quiet" quiet = No.quiet,
        const Flag!"background" background = No.background,
        const string caller = __FUNCTION__)
    {
        return kameloso.messaging.whois!priority(state, nickname, force,
            quiet, background, caller);
    }

    // raw
    /++
        Sends text to the server, verbatim.

        This is used to send messages of types for which there exist no helper
        functions.
     +/
    void raw(Flag!"priority" priority = No.priority)
        (const string line,
        const Flag!"quiet" quiet = No.quiet,
        const Flag!"background" background = No.background,
        const string caller = __FUNCTION__)
    {
        return kameloso.messaging.raw!priority(state, line,
            quiet, background, caller);
    }


    // immediate
    /++
        Sends raw text to the server, verbatim, bypassing all queues and
        throttling delays.
     +/
    void immediate(const string line,
        const Flag!"quiet" quiet = No.quiet,
        const string caller = __FUNCTION__)
    {
        return kameloso.messaging.immediate(state, line, quiet, caller);
    }

    import std.format : format;
    import std.meta : AliasSeq;

    /+
        Generates the functions `askToWriteln`, `askToTrace`, `askToLog`,
        `askToInfo`, `askToWarning`, and `askToError`,
     +/
    static foreach (immutable verb; AliasSeq!("Writeln", "Trace", "Log",
        "Info", "Warn", "Warning", "Error"))
    {
        /++
            Generated `askToVerb` function. Asks the main thread to output text
            to the local terminal.

            No need for any annotation; [kameloso.messaging.askToOutputImpl] is
            `@system` and nothing else.
         +/
        mixin(q{
void askTo%s(const string line)
{
    return kameloso.messaging.askTo%1$s(state, line);
}}.format(verb));
    }
}

///
unittest
{
    import kameloso.plugins.common.core : IRCPlugin, IRCPluginImpl, IRCPluginState;

    class MyPlugin : IRCPlugin
    {
        mixin MessagingProxy;
        mixin IRCPluginImpl;
    }

    IRCPluginState state;
    MyPlugin plugin = new MyPlugin(state);

    with (plugin)
    {
        // The below calls will fail in-contracts, so don't call them.
        // Just generate the code so we know they compile.
        if (plugin !is null) return;

        chan(string.init, string.init);
        query(string.init, string.init);
        privmsg(string.init, string.init, string.init);
        emote(string.init, string.init);
        mode(string.init, string.init, string.init);
        topic(string.init, string.init);
        invite(string.init, string.init);
        join(string.init, string.init);
        kick(string.init, string.init, string.init);
        part(string.init, string.init);
        quit(string.init);
        whois(string.init, Yes.force, Yes.quiet, No.background);
        raw(string.init);
        immediate(string.init);
        askToWriteln(string.init);
        askToTrace(string.init);
        askToLog(string.init);
        askToInfo(string.init);
        askToWarn(string.init);
        askToWarning(string.init);
        askToError(string.init);
    }
}


// Reparser
/++
    Implements queueing of events to reparse.

    This allows us to deal with triggers both in [dialect.defs.IRCEvent.Type.RPL_WHOISACCOUNT]
    and [dialect.defs.IRCEvent.Type.ERR_UNKNOWNCOMMAND] while keeping the code
    in one place.

    Params:
        debug_ = Whether or not to print debug output to the terminal.
 +/
mixin template Reparser(
    Flag!"debug_" debug_ = No.debug_,
    string module_ = __MODULE__)
{
<<<<<<< HEAD
=======
    //import kameloso.plugins.common.core : Reparse, Replay;
>>>>>>> 70babb05
    import kameloso.plugins.common.core : Reparse, Replay;
    import dialect.defs : IRCUser;
    import lu.traits : MixinConstraints, MixinScope;
    import std.conv : text;
    import std.traits : ParameterIdentifierTuple, isSomeFunction;

    mixin MixinConstraints!(MixinScope.function_, "Reparser");

    static if (__traits(compiles, hasReparser))
    {
        import std.format : format;
        enum pattern = "Double mixin of `%s` in `%s`";
        static assert(0, pattern.format("Reparser", __FUNCTION__));
    }
    else
    {
        /// Flag denoting that [Reparser] has been mixed in.
        enum hasReparser = true;
    }

    alias paramNames = ParameterIdentifierTuple!(mixin(__FUNCTION__));

    static if ((paramNames.length == 0) || !is(typeof(mixin(paramNames[0])) : IRCPlugin))
    {
        static assert(0, "`Reparser` should be mixed into the context of an event handler. " ~
            "(First parameter of `" ~ __FUNCTION__ ~ "` is not an `IRCPlugin` or subclass)");
    }
    else
    {
        //alias context = mixin(paramNames[0]);  // Only works on 2.088 and later
        // The mixin must be a concatenated string for 2.083 and earlier,
        // but we only support 2.084+
        mixin("alias context = ", paramNames[0], ";");
    }

<<<<<<< HEAD
=======

>>>>>>> 70babb05
    // explainReplay
    /++
        Verbosely explains a reparse, including what
        [kameloso.plugins.common.core.Permissions] and
        [dialect.defs.IRCUser.Class] were involved.

        Gated behind version `ExplainReplay`.
     +/
    version(ExplainReplay)
<<<<<<< HEAD
    void explainReplay(const Reparse reparse)
=======
    void explainReplay(const Replay replay)
>>>>>>> 70babb05
    {
        import kameloso.common : Tint, logger;
        import lu.string : beginsWith;

        enum pattern = "The %s%s%s %s replaying %1$s%5$s%3$s-level event (invoking %1$s%6$s%3$s) " ~
            "based on WHOIS results: user %1$s%7$s%3$s is %1$s%8$s%3$s class";

<<<<<<< HEAD
        immutable caller = reparse.replay.caller.beginsWith("kameloso.plugins.") ?
            reparse.replay.caller[17..$] :
            reparse.replay.caller;

        logger.logf(pattern,
            Tint.info, context.name, Tint.log, __traits(identifier, context),
            reparse.replay.permissionsRequired,
            caller,
            reparse.replay.event.sender.nickname,
            reparse.replay.event.sender.class_);
=======
        immutable caller = replay.caller.beginsWith("kameloso.plugins.") ?
            replay.caller[17..$] :
            replay.caller;

        logger.logf(pattern,
            Tint.info, context.name, Tint.log, __traits(identifier, context),
            replay.permissionsRequired,
            caller,
            replay.event.sender.nickname,
            replay.event.sender.class_);
>>>>>>> 70babb05
    }


    // explainRefuse
    /++
        Verbosely explains why a reparse is not reparsed.

        Gated behind version `ExplainReplay`.
     +/
    version(ExplainReplay)
<<<<<<< HEAD
    void explainRefuse(const Reparse reparse)
=======
    void explainRefuse(const Replay replay)
>>>>>>> 70babb05
    {
        import kameloso.common : Tint, logger;
        import lu.string : beginsWith;

        enum pattern = "The %s%s%s %s is %9$sNOT%3$s replaying %1$s%5$s%3$s-level event " ~
            "(which would have invoked %1$s%6$s%3$s) " ~
            "based on WHOIS results: user %1$s%7$s%3$s is insufficient %1$s%8$s%3$s class";

<<<<<<< HEAD
        immutable caller = reparse.replay.caller.beginsWith("kameloso.plugins.") ?
            reparse.replay.caller[17..$] :
            reparse.replay.caller;

        logger.logf(pattern,
            Tint.info, context.name, Tint.log, __traits(identifier, context),
            reparse.replay.permissionsRequired,
            caller,
            reparse.replay.event.sender.nickname,
            reparse.replay.event.sender.class_,
=======
        immutable caller = replay.caller.beginsWith("kameloso.plugins.") ?
            replay.caller[17..$] :
            replay.caller;

        logger.logf(pattern,
            Tint.info, context.name, Tint.log, __traits(identifier, context),
            replay.permissionsRequired,
            caller,
            replay.event.sender.nickname,
            replay.event.sender.class_,
>>>>>>> 70babb05
            Tint.warning);
    }


    // reparserDelegate
    /++
        Delegate that judges whether a replay should be replayed, and does so if so.
     +/
<<<<<<< HEAD
    void reparserDelegate()
    {
        import kameloso.thread : CarryingFiber;
        import core.thread : Fiber;

        auto thisFiber = cast(CarryingFiber!Reparse)(Fiber.getThis);
        assert(thisFiber, "Incorrectly cast Fiber: " ~ typeof(thisFiber).stringof);
        assert((thisFiber.payload != thisFiber.payload.init),
            "Uninitialised `payload` in " ~ typeof(thisFiber).stringof);

        Reparse reparse = thisFiber.payload;

        with (Permissions)
        final switch (reparse.replay.permissionsRequired)
        {
        case admin:
            if (reparse.replay.event.sender.class_ >= IRCUser.Class.admin)
=======
    void reparserDelegate(Replay replay)
    {
        with (Permissions)
        final switch (replay.permissionsRequired)
        {
        case admin:
            if (replay.event.sender.class_ >= IRCUser.Class.admin)
>>>>>>> 70babb05
            {
                goto case ignore;
            }
            break;

        case staff:
<<<<<<< HEAD
            if (reparse.replay.event.sender.class_ >= IRCUser.Class.staff)
=======
            if (replay.event.sender.class_ >= IRCUser.Class.staff)
>>>>>>> 70babb05
            {
                goto case ignore;
            }
            break;

        case operator:
<<<<<<< HEAD
            if (reparse.replay.event.sender.class_ >= IRCUser.Class.operator)
=======
            if (replay.event.sender.class_ >= IRCUser.Class.operator)
>>>>>>> 70babb05
            {
                goto case ignore;
            }
            break;

        case whitelist:
<<<<<<< HEAD
            if (reparse.replay.event.sender.class_ >= IRCUser.Class.whitelist)
=======
            if (replay.event.sender.class_ >= IRCUser.Class.whitelist)
>>>>>>> 70babb05
            {
                goto case ignore;
            }
            break;

        case registered:
<<<<<<< HEAD
            if (reparse.replay.event.sender.account.length)
=======
            if (replay.event.sender.account.length)
>>>>>>> 70babb05
            {
                goto case ignore;
            }
            break;

        case anyone:
<<<<<<< HEAD
            if (reparse.replay.event.sender.class_ >= IRCUser.Class.anyone)
=======
            if (replay.event.sender.class_ >= IRCUser.Class.anyone)
>>>>>>> 70babb05
            {
                goto case ignore;
            }

            // reparse.replay.event.sender.class_ is Class.blacklist here (or unset)
            // Do nothing an drop down
            break;

        case ignore:
<<<<<<< HEAD
            version(ExplainReplay) explainReplay(reparse);
            reparse.replay.trigger();
            return;
        }

        version(ExplainReplay) explainRefuse(reparse);
=======
            version(ExplainReplay) explainReplay(replay);
            replay.trigger();
            return;
        }

        version(ExplainReplay) explainRefuse(replay);
>>>>>>> 70babb05
    }

    /++
        Queues the delegate [reparserDelegate] with the passed
        [kameloso.plugins.common.core.Replay] attached to it.
     +/
    void reparse(Replay replay)
    {
<<<<<<< HEAD
        import kameloso.plugins.common.misc : reparse;
        context.reparse(&reparserDelegate, replay);
=======
        static import kameloso.plugins.common.misc;
        kameloso.plugins.common.misc.reparse(context, &reparserDelegate, replay);
>>>>>>> 70babb05
    }
}<|MERGE_RESOLUTION|>--- conflicted
+++ resolved
@@ -847,10 +847,7 @@
     Flag!"debug_" debug_ = No.debug_,
     string module_ = __MODULE__)
 {
-<<<<<<< HEAD
-=======
     //import kameloso.plugins.common.core : Reparse, Replay;
->>>>>>> 70babb05
     import kameloso.plugins.common.core : Reparse, Replay;
     import dialect.defs : IRCUser;
     import lu.traits : MixinConstraints, MixinScope;
@@ -886,10 +883,7 @@
         mixin("alias context = ", paramNames[0], ";");
     }
 
-<<<<<<< HEAD
-=======
-
->>>>>>> 70babb05
+
     // explainReplay
     /++
         Verbosely explains a reparse, including what
@@ -899,11 +893,7 @@
         Gated behind version `ExplainReplay`.
      +/
     version(ExplainReplay)
-<<<<<<< HEAD
-    void explainReplay(const Reparse reparse)
-=======
     void explainReplay(const Replay replay)
->>>>>>> 70babb05
     {
         import kameloso.common : Tint, logger;
         import lu.string : beginsWith;
@@ -911,18 +901,6 @@
         enum pattern = "The %s%s%s %s replaying %1$s%5$s%3$s-level event (invoking %1$s%6$s%3$s) " ~
             "based on WHOIS results: user %1$s%7$s%3$s is %1$s%8$s%3$s class";
 
-<<<<<<< HEAD
-        immutable caller = reparse.replay.caller.beginsWith("kameloso.plugins.") ?
-            reparse.replay.caller[17..$] :
-            reparse.replay.caller;
-
-        logger.logf(pattern,
-            Tint.info, context.name, Tint.log, __traits(identifier, context),
-            reparse.replay.permissionsRequired,
-            caller,
-            reparse.replay.event.sender.nickname,
-            reparse.replay.event.sender.class_);
-=======
         immutable caller = replay.caller.beginsWith("kameloso.plugins.") ?
             replay.caller[17..$] :
             replay.caller;
@@ -933,7 +911,6 @@
             caller,
             replay.event.sender.nickname,
             replay.event.sender.class_);
->>>>>>> 70babb05
     }
 
 
@@ -944,11 +921,7 @@
         Gated behind version `ExplainReplay`.
      +/
     version(ExplainReplay)
-<<<<<<< HEAD
-    void explainRefuse(const Reparse reparse)
-=======
     void explainRefuse(const Replay replay)
->>>>>>> 70babb05
     {
         import kameloso.common : Tint, logger;
         import lu.string : beginsWith;
@@ -957,18 +930,6 @@
             "(which would have invoked %1$s%6$s%3$s) " ~
             "based on WHOIS results: user %1$s%7$s%3$s is insufficient %1$s%8$s%3$s class";
 
-<<<<<<< HEAD
-        immutable caller = reparse.replay.caller.beginsWith("kameloso.plugins.") ?
-            reparse.replay.caller[17..$] :
-            reparse.replay.caller;
-
-        logger.logf(pattern,
-            Tint.info, context.name, Tint.log, __traits(identifier, context),
-            reparse.replay.permissionsRequired,
-            caller,
-            reparse.replay.event.sender.nickname,
-            reparse.replay.event.sender.class_,
-=======
         immutable caller = replay.caller.beginsWith("kameloso.plugins.") ?
             replay.caller[17..$] :
             replay.caller;
@@ -979,7 +940,6 @@
             caller,
             replay.event.sender.nickname,
             replay.event.sender.class_,
->>>>>>> 70babb05
             Tint.warning);
     }
 
@@ -988,25 +948,6 @@
     /++
         Delegate that judges whether a replay should be replayed, and does so if so.
      +/
-<<<<<<< HEAD
-    void reparserDelegate()
-    {
-        import kameloso.thread : CarryingFiber;
-        import core.thread : Fiber;
-
-        auto thisFiber = cast(CarryingFiber!Reparse)(Fiber.getThis);
-        assert(thisFiber, "Incorrectly cast Fiber: " ~ typeof(thisFiber).stringof);
-        assert((thisFiber.payload != thisFiber.payload.init),
-            "Uninitialised `payload` in " ~ typeof(thisFiber).stringof);
-
-        Reparse reparse = thisFiber.payload;
-
-        with (Permissions)
-        final switch (reparse.replay.permissionsRequired)
-        {
-        case admin:
-            if (reparse.replay.event.sender.class_ >= IRCUser.Class.admin)
-=======
     void reparserDelegate(Replay replay)
     {
         with (Permissions)
@@ -1014,62 +955,41 @@
         {
         case admin:
             if (replay.event.sender.class_ >= IRCUser.Class.admin)
->>>>>>> 70babb05
             {
                 goto case ignore;
             }
             break;
 
         case staff:
-<<<<<<< HEAD
-            if (reparse.replay.event.sender.class_ >= IRCUser.Class.staff)
-=======
             if (replay.event.sender.class_ >= IRCUser.Class.staff)
->>>>>>> 70babb05
             {
                 goto case ignore;
             }
             break;
 
         case operator:
-<<<<<<< HEAD
-            if (reparse.replay.event.sender.class_ >= IRCUser.Class.operator)
-=======
             if (replay.event.sender.class_ >= IRCUser.Class.operator)
->>>>>>> 70babb05
             {
                 goto case ignore;
             }
             break;
 
         case whitelist:
-<<<<<<< HEAD
-            if (reparse.replay.event.sender.class_ >= IRCUser.Class.whitelist)
-=======
             if (replay.event.sender.class_ >= IRCUser.Class.whitelist)
->>>>>>> 70babb05
             {
                 goto case ignore;
             }
             break;
 
         case registered:
-<<<<<<< HEAD
-            if (reparse.replay.event.sender.account.length)
-=======
             if (replay.event.sender.account.length)
->>>>>>> 70babb05
             {
                 goto case ignore;
             }
             break;
 
         case anyone:
-<<<<<<< HEAD
-            if (reparse.replay.event.sender.class_ >= IRCUser.Class.anyone)
-=======
             if (replay.event.sender.class_ >= IRCUser.Class.anyone)
->>>>>>> 70babb05
             {
                 goto case ignore;
             }
@@ -1079,21 +999,12 @@
             break;
 
         case ignore:
-<<<<<<< HEAD
-            version(ExplainReplay) explainReplay(reparse);
-            reparse.replay.trigger();
-            return;
-        }
-
-        version(ExplainReplay) explainRefuse(reparse);
-=======
             version(ExplainReplay) explainReplay(replay);
             replay.trigger();
             return;
         }
 
         version(ExplainReplay) explainRefuse(replay);
->>>>>>> 70babb05
     }
 
     /++
@@ -1102,12 +1013,7 @@
      +/
     void reparse(Replay replay)
     {
-<<<<<<< HEAD
-        import kameloso.plugins.common.misc : reparse;
-        context.reparse(&reparserDelegate, replay);
-=======
         static import kameloso.plugins.common.misc;
         kameloso.plugins.common.misc.reparse(context, &reparserDelegate, replay);
->>>>>>> 70babb05
     }
 }