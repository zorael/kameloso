--- conflicted
+++ resolved
@@ -1050,7 +1050,6 @@
     }
 
     return getPluginName ? slice[0..$-2] : slice;
-<<<<<<< HEAD
 }
 
 
@@ -1086,7 +1085,4 @@
         immutable message = pattern.format(module_);
         static assert(0, message);
     }
-}();
-=======
-}
->>>>>>> 6a1fb6c9
+}();