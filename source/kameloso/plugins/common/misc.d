--- conflicted
+++ resolved
@@ -379,11 +379,7 @@
 }
 
 
-<<<<<<< HEAD
 // reparse
-=======
-// reparse2
->>>>>>> 70babb05
 /++
     Queues a [core.thread.fiber.Fiber] (actually a [kameloso.thread.CarryingFiber]
     with a [kameloso.plugins.common.core.Reparse] payload) to reparse a passed [kameloso.plugins.common.core.Replay] from the
@@ -394,23 +390,14 @@
         dg = Delegate/function pointer to wrap the [core.thread.fiber.Fiber] around.
         replay = The [kameloso.plugins.common.core.Replay] to reparse.
  +/
-<<<<<<< HEAD
-void reparse(Dg)(IRCPlugin plugin, Dg dg, Replay replay)
-if (isSomeFunction!Dg)
-=======
 void reparse(IRCPlugin plugin, void delegate(Replay) dg, Replay replay)
->>>>>>> 70babb05
 in ((dg !is null), "Tried to queue a reparse with a null delegate pointer")
 in ((replay.event != IRCEvent.init), "Tried to queue a reparse of an init `Replay`")
 {
     import kameloso.constants : BufferSize;
     import kameloso.thread : CarryingFiber;
 
-<<<<<<< HEAD
-    plugin.state.reparses ~= Reparse(new CarryingFiber!Reparse(dg, BufferSize.fiberStack), replay);
-=======
     plugin.state.reparses ~= Reparse(dg, replay);
->>>>>>> 70babb05
 }
 
 
