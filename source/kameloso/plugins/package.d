/++
    This `package` file contains the lists of enabled plugins, to which you
    append your plugin module to have it be instantiated and included in the
    bot's normal routines.
 +/
module kameloso.plugins;

private:

import std.meta : AliasSeq;

public:


// PluginModules
/++
    A list of all plugin modules, by string name so they can be resolved even in
    `singleFile` mode. These will be instantiated in the order listed.

    Plugin packages with a `.base` submodule can just have the package name listed;
    the presence of the `.base` module will be autodetected and accordingly imported instead.

    A plugin can be completely disabled by removing/commenting out its entry here,
    or by adding a `version(none):` or `__EOF__` to the top of the file.
    The module declaration *must* be kept however, or the compiler will stop due
    to the below not being possible to be resolved to valid modules.
 +/
alias PluginModules = AliasSeq!(
    "kameloso.plugins.services.persistence",
    "kameloso.plugins.printer", //.base",
    "kameloso.plugins.services.connect",
    "kameloso.plugins.services.chanqueries",
    "kameloso.plugins.services.ctcp",
    "kameloso.plugins.admin", //.base",
    "kameloso.plugins.chatbot",
    "kameloso.plugins.notes",
    "kameloso.plugins.sedreplace",
    "kameloso.plugins.seen",
    "kameloso.plugins.automode",
    "kameloso.plugins.quotes",
    "kameloso.plugins.twitchbot", //.base",
    "kameloso.plugins.twitchbot.stub",
    "kameloso.plugins.help",
    "kameloso.plugins.hello",
    "kameloso.plugins.oneliners",
    "kameloso.plugins.votes",
    "kameloso.plugins.stopwatch",
    "kameloso.plugins.counter",
    "kameloso.plugins.webtitles",
    "kameloso.plugins.pipeline",
<<<<<<< HEAD
    "kameloso.plugins.tester",
=======
    "kameloso.plugins.timer",
>>>>>>> a22faddc
);<|MERGE_RESOLUTION|>--- conflicted
+++ resolved
@@ -48,9 +48,6 @@
     "kameloso.plugins.counter",
     "kameloso.plugins.webtitles",
     "kameloso.plugins.pipeline",
-<<<<<<< HEAD
+    "kameloso.plugins.timer",
     "kameloso.plugins.tester",
-=======
-    "kameloso.plugins.timer",
->>>>>>> a22faddc
 );