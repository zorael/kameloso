/++
    Bits and bobs to register plugins to be instantiated on program startup/connect.

    This should rarely have to be used manually.

    Example:
    ---
    import kameloso.plugins.common.core;

    final class MyPlugin : IRCPlugin
    {
        mixin IRCPluginImpl;
    }

    mixin ModuleRegistration;
    ---

    Example:
    ---
    import kameloso.plugins;

    IRCPluginState state;
    // state setup...

    IRCPlugin[] plugins = instantiatePlugins(state);
    ---
 +/
module kameloso.plugins;

private:

import kameloso.plugins.common.core : IRCPlugin, IRCPluginState;


// PluginRegistrationEntry
/++
    An entry in [registeredPlugins] corresponding to a plugin registered to be
    instantiated on program startup/connect.
 +/
struct PluginRegistrationEntry
{
    // Priority
    /++
        To be used instead of a magic number priority integer.
     +/
    version(none)
    static struct Priority
    {
        int value;

        auto opUnary(string op : "-")()
        {
            return Priority(-value);
        }
    }

    // priority
    /++
        Priority at which to instantiate the plugin. A lower priority makes it
        get instantiated before other plugins.
     +/
    int priority;

    // module_
    /++
        String name of the module.
     +/
    string module_;

    // ctor
    /++
        Function pointer to a "constructor"/builder that instantiates the relevant plugin.
     +/
    IRCPlugin function(IRCPluginState) ctor;

    // this
    /++
        Constructor.

        Params:
            priority = Priority at which to instantiate the plugin. A lower priority
                makes it get instantiated before other plugins.
            module_ = String name of the module.
            ctor = Function pointer to a "constructor"/builder that instantiates
                the relevant plugin.
     +/
    this(
        const int priority,
        const string module_,
        typeof(this.ctor) ctor) pure @safe nothrow @nogc
    {
        this.priority = priority;
        this.module_ = module_;
        this.ctor = ctor;
    }
}


// registeredPlugins
/++
    Array of registered plugins, represented by [PluginRegistrationEntry]/-ies,
    to be instantiated on program startup/connect.
 +/
shared PluginRegistrationEntry[] registeredPlugins;


// module constructor
/++
    Module constructor that merely reserves space for [registeredPlugins] to grow into.

    Only include this if the compiler is based on 2.095 or later, as the call to
    [object.reserve|reserve] fails with those prior to that.
 +/
static if (__VERSION__ >= 2095L)
shared static this()
{
    enum initialSize = 64;
    (cast()registeredPlugins).reserve(initialSize);
}


public:


// registerPlugin
/++
    Registers a plugin to be instantiated on program startup/connect by creating
    a [PluginRegistrationEntry] and appending it to [registeredPlugins].

    Params:
        priority = Priority at which to instantiate the plugin. A lower priority
            makes it get instantiated before other plugins.
        module_ = String name of the module.
        ctor = Function pointer to a "constructor"/builder that instantiates
            the relevant plugin.
 +/
void registerPlugin(
    const int priority,
    const string module_,
    IRCPlugin function(IRCPluginState) ctor)
{
    registeredPlugins ~= PluginRegistrationEntry(
        priority,
        module_,
        ctor);
}


// instantiatePlugins
/++
    Instantiates all plugins represented by a [PluginRegistrationEntry] in
    [registeredPlugins].

    Plugin modules may register themselves by mixing in [kameloso.plugins.common.core.ModuleRegistration].

    Params:
        state = The current plugin state on which to base new plugin instances.

    Returns:
        An array of instantiated [kameloso.plugins.common.core.IRCPlugin|IRCPlugin]s.
 +/
<<<<<<< HEAD
alias PluginModules = AliasSeq!(
    "kameloso.plugins.services.persistence",
    "kameloso.plugins.printer", //.base",
    "kameloso.plugins.services.connect",
    "kameloso.plugins.services.chanqueries",
    "kameloso.plugins.services.ctcp",
    "kameloso.plugins.admin", //.base",
    "kameloso.plugins.chatbot",
    "kameloso.plugins.notes",
    "kameloso.plugins.sedreplace",
    "kameloso.plugins.seen",
    "kameloso.plugins.automode",
    "kameloso.plugins.quotes",
    "kameloso.plugins.twitch", //.base",
    "kameloso.plugins.twitch.stub",
    "kameloso.plugins.help",
    "kameloso.plugins.hello",
    "kameloso.plugins.oneliners",
    "kameloso.plugins.poll",
    "kameloso.plugins.stopwatch",
    "kameloso.plugins.counter",
    "kameloso.plugins.webtitles",
    "kameloso.plugins.pipeline",
    "kameloso.plugins.timer",
    "kameloso.plugins.same",
    "kameloso.plugins.tester",
);
=======
auto instantiatePlugins(/*const*/ IRCPluginState state)
{
    import std.algorithm.sorting : sort;

    IRCPlugin[] plugins;
    plugins.length = registeredPlugins.length;
    uint i;

    auto sortedPluginRegistrations = registeredPlugins
        .sort!((a,b) => a.priority < b.priority);

    foreach (registration; sortedPluginRegistrations)
    {
        plugins[i++] = registration.ctor(state);
    }

    return plugins;
}
>>>>>>> 6a1fb6c9
<|MERGE_RESOLUTION|>--- conflicted
+++ resolved
@@ -159,35 +159,6 @@
     Returns:
         An array of instantiated [kameloso.plugins.common.core.IRCPlugin|IRCPlugin]s.
  +/
-<<<<<<< HEAD
-alias PluginModules = AliasSeq!(
-    "kameloso.plugins.services.persistence",
-    "kameloso.plugins.printer", //.base",
-    "kameloso.plugins.services.connect",
-    "kameloso.plugins.services.chanqueries",
-    "kameloso.plugins.services.ctcp",
-    "kameloso.plugins.admin", //.base",
-    "kameloso.plugins.chatbot",
-    "kameloso.plugins.notes",
-    "kameloso.plugins.sedreplace",
-    "kameloso.plugins.seen",
-    "kameloso.plugins.automode",
-    "kameloso.plugins.quotes",
-    "kameloso.plugins.twitch", //.base",
-    "kameloso.plugins.twitch.stub",
-    "kameloso.plugins.help",
-    "kameloso.plugins.hello",
-    "kameloso.plugins.oneliners",
-    "kameloso.plugins.poll",
-    "kameloso.plugins.stopwatch",
-    "kameloso.plugins.counter",
-    "kameloso.plugins.webtitles",
-    "kameloso.plugins.pipeline",
-    "kameloso.plugins.timer",
-    "kameloso.plugins.same",
-    "kameloso.plugins.tester",
-);
-=======
 auto instantiatePlugins(/*const*/ IRCPluginState state)
 {
     import std.algorithm.sorting : sort;
@@ -205,5 +176,4 @@
     }
 
     return plugins;
-}
->>>>>>> 6a1fb6c9
+}