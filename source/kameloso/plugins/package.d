--- conflicted
+++ resolved
@@ -75,11 +75,8 @@
     mixin(tryImportMixin("kameloso.plugins.hello", "HelloPlugin"));
     mixin(tryImportMixin("kameloso.plugins.oneliners", "OnelinersPlugin"));
     mixin(tryImportMixin("kameloso.plugins.votes", "VotesPlugin"));
-<<<<<<< HEAD
     mixin(tryImportMixin("kameloso.plugins.timer", "TimerPlugin"));
-=======
     mixin(tryImportMixin("kameloso.plugins.counter", "CounterPlugin"));
->>>>>>> 25327a73
 
 
     version(Posix)
@@ -171,11 +168,8 @@
         HelloPlugin,  // Generally not available
         OnelinersPlugin,
         VotesPlugin,
-<<<<<<< HEAD
         TimerPlugin,
-=======
         CounterPlugin,
->>>>>>> 25327a73
         EnabledWebPlugins,  // Automatically expands
         EnabledPosixPlugins,  // Ditto
     );
