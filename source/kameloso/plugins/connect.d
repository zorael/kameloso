/++
 +  The Connect service handles logging onto IRC servers after having connected,
 +  as well as managing authentication to services. It also manages responding
 +  to `dialect.defs.IRCEvent.Type.PING` requests, and capability negotiations.
 +
 +  It has no commands; everything in it is reactionary, with no special
 +  awareness mixed in.
 +
 +  It is fairly mandatory as *something* needs to register us on the server and
 +  log in. Without it, you will simply time out.
 +/
module kameloso.plugins.connect;

version(WithPlugins):
version(WithConnectService):

private:

import kameloso.plugins.core;
import kameloso.common : Tint, logger;
import kameloso.messaging;
import kameloso.thread : ThreadMessage;
import dialect.defs;
import std.format : format;
import std.typecons : Flag, No, Yes;


// ConnectSettings
/++
 +  Settings for a `ConnectService`.
 +/
@Settings struct ConnectSettings
{
    import lu.uda : CannotContainComments, Separator, Unserialisable;

    /// Whether or not to join channels upon being invited to them.
    bool joinOnInvite = false;

    /// Whether to use SASL authentication or not.
    @Unserialisable bool sasl = true;

    /// Whether or not to abort and exit if SASL authentication fails.
    bool exitOnSASLFailure = false;

    /// Lines to send after successfully connecting and registering.
    @Separator(";;")
    @CannotContainComments
    string[] sendAfterConnect;
}


/// Progress of a process.
enum Progress
{
    notStarted, /// Process not yet started, init state.
    started,    /// Process started but has yet to finish.
    finished,   /// Process finished.
}


// onSelfpart
/++
 +  Removes a channel from the list of joined channels.
 +
 +  Fires when the bot leaves a channel, one way or another.
 +/
@(IRCEvent.Type.SELFPART)
@(IRCEvent.Type.SELFKICK)
@(ChannelPolicy.any)
void onSelfpart(ConnectService service, const IRCEvent event)
{
    import std.algorithm.mutation : SwapStrategy, remove;
    import std.algorithm.searching : countUntil;

    immutable index = service.state.bot.guestChannels.countUntil(event.channel);

    if (index != -1)
    {
        service.state.bot.guestChannels = service.state.bot.guestChannels
            .remove!(SwapStrategy.unstable)(index);
        service.state.botUpdated = true;
    }
    else
    {
        immutable homeIndex = service.state.bot.homeChannels.countUntil(event.channel);

        if (homeIndex != -1)
        {
            logger.warning("Leaving a home ...");
        }
        else
        {
            // On Twitch SELFPART may occur on untracked channels
            //logger.warning("Tried to remove a channel that wasn't there: ", event.channel);
        }
    }
}


// onSelfjoin
/++
 +  Records a channel in the `channels` array in the `dialect.defs.IRCClient` of
 +  the current `ConnectService`'s `kameloso.plugins.core.IRCPluginState` upon joining it.
 +
 +  Additionally records our given IDENT identifier. This is likely the first event
 +  after connection that carries us as a user, so we can only catch it as early
 +  as here.
 +/
@(IRCEvent.Type.SELFJOIN)
@(ChannelPolicy.any)
void onSelfjoin(ConnectService service, const IRCEvent event)
{
    import std.algorithm.searching : canFind;

    if (!service.state.client.ident.length)
    {
        service.state.client.ident = event.sender.ident;
        service.state.clientUpdated = true;
    }

    if (!service.state.bot.homeChannels.canFind(event.channel) &&
        !service.state.bot.guestChannels.canFind(event.channel))
    {
        // Track new channel in the channels array
        service.state.bot.guestChannels ~= event.channel;
        service.state.botUpdated = true;
    }
}


// joinChannels
/++
 +  Joins all channels listed as home channels *and* guest channels in the arrays in
 +  `kameoso.common.IRCBot` of the current `ConnectService`'s
 +  `kameloso.plugins.core.IRCPluginState`.
 +
 +  Params:
 +      service = The current `ConnectService`.
 +/
void joinChannels(ConnectService service)
{
    if (!service.state.bot.homeChannels.length && !service.state.bot.guestChannels.length)
    {
        logger.warning("No channels, no purpose ...");
        return;
    }

    import kameloso.messaging : joinChannel = join;
    import lu.string : plurality;
    import std.algorithm.iteration : uniq;
    import std.algorithm.sorting : sort;
    import std.array : join;
    import std.range : walkLength;

    auto homelist = service.state.bot.homeChannels.sort.uniq;
    auto guestlist = service.state.bot.guestChannels.sort.uniq;
    immutable numChans = homelist.walkLength() + guestlist.walkLength();

    logger.logf("Joining %s%d%s %s ...", Tint.info, numChans, Tint.log,
        numChans.plurality("channel", "channels"));

    // Join in two steps so home channels don't get shoved away by guest channels
    // FIXME: line should split if it reaches 512 characters
    if (service.state.bot.homeChannels.length) joinChannel(service.state,
        homelist.join(","), string.init, Yes.quiet);

    if (service.state.bot.guestChannels.length) joinChannel(service.state,
        guestlist.join(","), string.init, Yes.quiet);
}


// onToConnectType
/++
 +  Responds to `dialect.defs.IRCEvent.Type.ERR_NEEDPONG` events by sending
 +  the text supplied as content in the `dialect.defs.IRCEvent` to the server.
 +
 +  "Also known as `dialect.defs.IRCEvent.Type.ERR_NEEDPONG` (Unreal/Ultimate)
 +  for use during registration, however it's not used in Unreal (and might not
 +  be used in Ultimate either)."
 +
 +  Encountered at least once, on a private server.
 +/
@(IRCEvent.Type.ERR_NEEDPONG)
void onToConnectType(ConnectService service, const IRCEvent event)
{
    if (service.serverPinged) return;

    raw(service.state, event.content);
}


// onPing
/++
 +  Pongs the server upon `dialect.defs.IRCEvent.Type.PING`.
 +
 +  Ping with the sender as target, and not the necessarily
 +  the server as saved in the `dialect.defs.IRCServer` struct. For
 +  example, `dialect.defs.IRCEvent.Type.ERR_NEEDPONG` generally wants you to
 +  ping a random number or string.
 +/
@(IRCEvent.Type.PING)
void onPing(ConnectService service, const IRCEvent event)
{
    import std.concurrency : prioritySend;

    service.serverPinged = true;

    immutable target = event.content.length ? event.content : event.sender.address;
    service.state.mainThread.prioritySend(ThreadMessage.Pong(), target);
}


// tryAuth
/++
 +  Tries to authenticate with services.
 +
 +  The command to send vary greatly between server daemons (and networks), so
 +  use some heuristics and try the best guess.
 +
 +  Params:
 +      service = The current `ConnectService`.
 +/
void tryAuth(ConnectService service)
{
    string serviceNick = "NickServ";
    string verb = "IDENTIFY";

    import lu.string : beginsWith, decode64;
    immutable password = service.state.bot.password.beginsWith("base64:") ?
        decode64(service.state.bot.password[7..$]) : service.state.bot.password;

    // Specialcase networks
    switch (service.state.server.network)
    {
    case "DALnet":
        serviceNick = "NickServ@services.dal.net";
        break;

    case "GameSurge":
        serviceNick = "AuthServ@Services.GameSurge.net";
        break;

    case "EFNet":
    case "WNet1":
        // No registration available
        service.authentication = Progress.finished;
        return;

    case "QuakeNet":
        serviceNick = "Q@CServe.quakenet.org";
        verb = "AUTH";
        break;

    default:
        break;
    }

    service.authentication = Progress.started;

    with (IRCServer.Daemon)
    switch (service.state.server.daemon)
    {
    case rizon:
    case unreal:
    case hybrid:
    case bahamut:
        // Only accepts password, no auth nickname
        if (service.state.client.nickname != service.state.client.origNickname)
        {
            logger.warningf("Cannot auth when you have changed your nickname. " ~
                "(%s%s%s != %1$s%4$s%3$s)", Tint.log, service.state.client.nickname,
                Tint.warning, service.state.client.origNickname);

            service.authentication = Progress.finished;
            return;
        }

        query(service.state, serviceNick, "%s %s"
            .format(verb, password), Yes.quiet);

        if (!service.state.settings.hideOutgoing)
        {
            logger.tracef("--> PRIVMSG %s :%s hunter2", serviceNick, verb);
        }
        break;

    case snircd:
    case ircdseven:
    case u2:
        // Accepts auth login
        // GameSurge is AuthServ
        string account = service.state.bot.account;

        if (!service.state.bot.account.length)
        {
            logger.logf("No account specified! Trying %s%s%s ...",
                Tint.info, service.state.client.origNickname, Tint.log);
            account = service.state.client.origNickname;
        }

        query(service.state, serviceNick, "%s %s %s"
            .format(verb, account, password), Yes.quiet);

        if (!service.state.settings.hideOutgoing)
        {
            logger.tracef("--> PRIVMSG %s :%s %s hunter2", serviceNick, verb, account);
        }
        break;

    case rusnet:
        // Doesn't want a PRIVMSG
        raw(service.state, "NICKSERV IDENTIFY " ~ password, Yes.quiet);

        if (!service.state.settings.hideOutgoing)
        {
            logger.trace("--> NICKSERV IDENTIFY hunter2");
        }
        break;

    version(TwitchSupport)
    {
        case twitch:
            // No registration available
            service.authentication = Progress.finished;
            return;
    }

    default:
        logger.warning("Unsure of what AUTH approach to use.");
        logger.info("Please report information about what approach succeeded!");

        if (service.state.bot.account.length)
        {
            goto case ircdseven;
        }
        else
        {
            goto case bahamut;
        }
    }

    // If we're still authenticating after n seconds, abort and join channels.
    delayJoinsAfterFailedAuth(service);
}


// delayJoinsAfterFailedAuth
/++
 +  Creates and schedules a `core.thread.fiber.Fiber` (in a `kameloso.thread.ScheduledFiber`)
 +  that joins channels after having failed to authenticate for n seconds.
 +
 +  Params:
 +      service = The current `ConnectService`.
 +/
void delayJoinsAfterFailedAuth(ConnectService service)
{
    import kameloso.plugins.common.delayawait : delay;
    import core.thread : Fiber;

    enum secsBetweenRegistrationFinishedChecks = 5;

    void dg()
    {
        if (service.authentication == Progress.notStarted)
        {
            logger.log("Timed out waiting to authenticate.");
            service.authentication = Progress.finished;
        }

        while (service.registration != Progress.finished)
        {
            delay(service, secsBetweenRegistrationFinishedChecks, Yes.yield);
        }

        if (!service.joinedChannels)
        {
            service.joinChannels();
            service.joinedChannels = true;
        }
    }

    delay(service, &dg, service.authenticationGracePeriod);
}


// onNotRegistered
/++
 +  Requeues joining channels if we receive an
 +  `dalect.defs.IRCEvent.Type.ERR_NOTREGISTERED` error.
 +
 +  This can happen if the authentication process turns out to be particularly slow.
 +  Recover by schedling to join channels again later.
 +/
@(IRCEvent.Type.ERR_NOTREGISTERED)
void onNotRegistered(ConnectService service)
{
    logger.info("Did we try to join too early?");
    service.joinedChannels = false;
    service.delayJoinsAfterFailedAuth();
}


version(TwitchSupport)
{
    alias ChainableOnTwitch = Chainable;
}
else
{
    import std.meta : AliasSeq;
    alias ChainableOnTwitch = AliasSeq!();
}

// onEndOfMotd
/++
 +  Joins channels at the end of the message of the day (`MOTD`), and tries to
 +  authenticate with services if applicable.
 +
 +  Some servers don't have a `MOTD`, so act on
 +  `dialect.defs.IRCEvent.Type.ERR_NOMOTD` as well.
 +/
@ChainableOnTwitch
@(IRCEvent.Type.RPL_ENDOFMOTD)
@(IRCEvent.Type.ERR_NOMOTD)
void onEndOfMotd(ConnectService service)
{
    if (service.state.bot.password.length &&
        (service.authentication == Progress.notStarted) &&
        (service.state.server.daemon != IRCServer.Daemon.twitch))
    {
        service.tryAuth();
    }

    if (!service.sentAfterConnect)
    {
        foreach (immutable unstripped; service.connectSettings.sendAfterConnect)
        {
            import lu.string : strippedLeft;
            import std.array : replace;

            immutable line = unstripped.strippedLeft;
            if (!line.length) continue;

            immutable processed = line
                .replace("$nickname", service.state.client.nickname)
                .replace("$origserver", service.state.server.address)
                .replace("$server", service.state.server.resolvedAddress);

            raw(service.state, processed);
        }

        service.sentAfterConnect = true;
    }

    if (!service.joinedChannels && ((service.authentication == Progress.finished) ||
        !service.state.bot.password.length ||
        (service.state.server.daemon == IRCServer.Daemon.twitch)))
    {
        // tryAuth finished early with an unsuccessful login, else
        // `service.authentication` would be set much later.
        // Twitch servers can't auth so join immediately
        // but don't do anything if we already joined channels.
        service.joinChannels();
        service.joinedChannels = true;
    }
}


// onEndOfMotdTwitch
/++
 +  Upon having connected, registered and logged onto the Twitch servers,
 +  disable outgoing colours and warn about having a `.` or `/` prefix.
 +
 +  Twitch chat doesn't do colours, so ours would only show up like `00kameloso`.
 +  Furthermore, Twitch's own commands are prefixed with a dot `.` and/or a slash `/`,
 +  so we can't use that ourselves.
 +/
version(TwitchSupport)
@(IRCEvent.Type.RPL_ENDOFMOTD)
void onEndOfMotdTwitch(ConnectService service)
{
    import lu.string : beginsWith;

    if (service.state.server.daemon != IRCServer.Daemon.twitch) return;

    service.state.settings.colouredOutgoing = false;
    service.state.settingsUpdated = true;

    immutable prefix = service.state.settings.prefix;

    if (prefix.beginsWith(".") || prefix.beginsWith("/"))
    {
        logger.warningf(`WARNING: A prefix of "%s%s%s" will *not* work on Twitch servers, ` ~
            `as %1$s.%3$s and %1$s/%3$s are reserved for Twitch's own commands.`,
            Tint.log, prefix, Tint.warning);
    }
}


// onAuthEnd
/++
 +  Flags authentication as finished and join channels.
 +
 +  Fires when an authentication service sends a message with a known success,
 +  invalid or rejected auth text, signifying completed login.
 +/
@(IRCEvent.Type.RPL_LOGGEDIN)
@(IRCEvent.Type.AUTH_FAILURE)
void onAuthEnd(ConnectService service)
{
    service.authentication = Progress.finished;

    // This can be before registration ends in case of SASL
    // return if still registering
    if (service.registration != Progress.finished) return;

    if (!service.joinedChannels)
    {
        service.joinChannels();
        service.joinedChannels = true;
    }
}


// onAuthEndNotice
/++
 +  Flags authentication as finished and join channels.
 +
 +  Some networks/daemons (like RusNet) send the "authentication complete"
 +  message as a `dialect.defs.IRCEvent.Type.NOTICE` from `NickServ`, not a
 +  `dialect.defs.IRCEvent.Type.PRIVMSG`.
 +
 +  Whitelist more nicknames as we discover them. Also English only for now but
 +  can be easily extended.
 +/
@ChainableOnTwitch
@(IRCEvent.Type.NOTICE)
void onAuthEndNotice(ConnectService service, const IRCEvent event)
{
    version(TwitchSupport)
    {
        if (service.state.server.daemon == IRCServer.Daemon.twitch) return;
    }

    import lu.string : beginsWith;

    if ((event.sender.nickname == "NickServ") &&
        event.content.beginsWith("Password accepted for nick"))
    {
        service.authentication = Progress.finished;

        if (!service.joinedChannels)
        {
            service.joinChannels();
            service.joinedChannels = true;
        }
    }
}


// onTwitchAuthFailure
/++
 +  On Twitch, if the OAuth pass is wrong or malformed, abort and exit the program.
 +/
version(TwitchSupport)
@(IRCEvent.Type.NOTICE)
void onTwitchAuthFailure(ConnectService service, const IRCEvent event)
{
    import kameloso.thread : ThreadMessage;
    import std.algorithm.searching : endsWith;
    import std.concurrency : prioritySend;
    import std.typecons : Flag, No, Yes;

    //if (service.state.server.daemon != IRCServer.Daemon.twitch) return;
    if (!service.state.server.address.endsWith(".twitch.tv")) return;

    switch (event.content)
    {
    case "Improperly formatted auth":
        if (!service.state.bot.pass.length)
        {
            logger.error("You *need* a pass to join this server.");
            logger.logf("Run the program with %s--set twitchbot.keygen%s to generate a new one.",
                Tint.info, Tint.log);
        }
        else
        {
            logger.error("Client pass is malformed, cannot authenticate. " ~
                "Please make sure it is entered correctly.");
        }
        break;

    case "Login authentication failed":
        logger.error("Incorrect client pass. Please make sure it is valid and has not expired.");
        logger.logf("Run the program with %s--set twitchbot.keygen%s to generate a new one.",
            Tint.info, Tint.log);
        break;

    case "Login unsuccessful":
        logger.error("Client pass probably has insufficient privileges.");
        break;

    default:
        // Just some notice; return
        return;
    }

    // Exit and let the user tend to it.
    service.state.mainThread.prioritySend(ThreadMessage.Quit(), event.content, No.quiet);
}


// onNickInUse
/++
 +  Modifies the nickname by appending characters to the end of it.
 +
 +  Flags the client as updated, so as to propagate the change to all other plugins.
 +/
@(IRCEvent.Type.ERR_NICKNAMEINUSE)
void onNickInUse(ConnectService service)
{
    if (service.registration == Progress.started)
    {
        if (service.renamedDuringRegistration)
        {
            import std.conv : text;
            import std.random : uniform;

            service.state.client.nickname ~= uniform(0, 10).text;
        }
        else
        {
            import kameloso.constants : KamelosoDefaultStrings;
            service.state.client.nickname ~= KamelosoDefaultStrings.altNickSign;
            service.renamedDuringRegistration = true;
        }

        service.state.clientUpdated = true;
        raw(service.state, "NICK " ~ service.state.client.nickname);
    }
}


// onBadNick
/++
 +  Aborts a registration attempt and quits if the requested nickname is too
 +  long or contains invalid characters.
 +/
@(IRCEvent.Type.ERR_ERRONEOUSNICKNAME)
void onBadNick(ConnectService service)
{
    if (service.registration == Progress.started)
    {
        // Mid-registration and invalid nickname; abort
        logger.error("Your nickname is invalid. (reserved, too long, or contains invalid characters)");
        quit(service.state, "Invalid nickname");
    }
}


// onBanned
/++
 +  Quits the program if we're banned.
 +
 +  There's no point in reconnecting.
 +/
@(IRCEvent.Type.ERR_YOUREBANNEDCREEP)
void onBanned(ConnectService service)
{
    logger.error("You are banned!");
    quit(service.state, "Banned");
}


// onPassMismatch
/++
 +  Quits the program if we supplied a bad `dialect.IRCbot.pass`.
 +
 +  There's no point in reconnecting.
 +/
@(IRCEvent.Type.ERR_PASSWDMISMATCH)
void onPassMismatch(ConnectService service)
{
    if (service.registration != Progress.started)
    {
        // Unsure if this ever happens, but don't quit if we're actually registered
        return;
    }

    logger.error("Pass mismatch!");
    quit(service.state, "Incorrect pass");
}


// onInvite
/++
 +  Upon being invited to a channel, joins it if the settings say we should.
 +/
@(IRCEvent.Type.INVITE)
@(ChannelPolicy.any)
void onInvite(ConnectService service, const IRCEvent event)
{
    if (!service.connectSettings.joinOnInvite)
    {
        logger.logf("Invited, but the %sjoinOnInvite%s setting is false so not joining.",
            Tint.info, Tint.log);
        return;
    }

    join(service.state, event.channel);
}


// onCapabilityNegotiation
/++
 +  Handles server capability exchange.
 +
 +  This is a necessary step to register with some IRC server; the capabilities
 +  have to be requested (`CAP LS`), and the negotiations need to be ended
 +  (`CAP END`).
 +/
@(IRCEvent.Type.CAP)
void onCapabilityNegotiation(ConnectService service, const IRCEvent event)
{
    import lu.string : strippedRight;

    // - http://ircv3.net/irc
    // - https://blog.irccloud.com/ircv3

    if (service.registration == Progress.finished)
    {
        // It's possible to call CAP LS after registration, and that would start
        // this whole process anew. So stop if we have registered.
        return;
    }
    else if (service.capabilityNegotiation == Progress.finished)
    {
        // If CAP LS is called after initial negotiation, leave it alone
        return;
    }

    service.capabilityNegotiation = Progress.started;
    immutable content = event.content.strippedRight;

    switch (event.aux)
    {
    case "LS":
        import std.algorithm.iteration : splitter;

        bool tryingSASL;

        foreach (const cap; content.splitter(' '))
        {
            switch (cap)
            {
            case "sasl":
                if (service.state.connSettings.ssl &&
                    (service.state.connSettings.privateKeyFile.length ||
                    service.state.connSettings.certFile.length))
<<<<<<< HEAD
                {
                    // Proceed
                }
                else if (service.connectSettings.sasl &&
                    service.state.bot.password.length)
                {
                    // Likewise
                }
                else
                {
=======
                {
                    // Proceed
                }
                else if (service.connectSettings.sasl &&
                    service.state.bot.password.length)
                {
                    // Likewise
                }
                else
                {
>>>>>>> 49323f65
                    // Abort
                    continue;
                }

                raw(service.state, "CAP REQ :sasl", Yes.quiet);
                tryingSASL = true;
                break;

            version(TwitchSupport)
            {
                case "twitch.tv/membership":
                case "twitch.tv/tags":
                case "twitch.tv/commands":
                    // Twitch-specific capabilities
                    // Drop down
                    goto case;
            }

            case "account-notify":
            case "extended-join":
            //case "identify-msg":
            case "multi-prefix":
                // Freenode
            case "away-notify":
            case "chghost":
            case "invite-notify":
            //case "multi-prefix":  // dup
            case "userhost-in-names":
                // Rizon
            //case "unrealircd.org/plaintext-policy":
            //case "unrealircd.org/link-security":
            //case "sts":
            //case "extended-join":  // dup
            //case "chghost":  // dup
            case "cap-notify":
            //case "userhost-in-names":  // dup
            //case "multi-prefix":  // dup
            //case "away-notify":  // dup
            //case "account-notify":  // dup
            //case "tls":
                // UnrealIRCd
            case "znc.in/self-message":
                // znc SELFCHAN/SELFQUERY events
                raw(service.state, "CAP REQ :" ~ cap, Yes.quiet);
                break;

            default:
                //logger.warning("Unhandled capability: ", cap);
                break;
            }
        }

        if (!tryingSASL)
        {
            // No SASL request in action, safe to end handshake
            // See onSASLSuccess for info on CAP END
            raw(service.state, "CAP END", Yes.quiet);

            if (service.capabilityNegotiation == Progress.started)
            {
                // Gate this behind a Progress.started check, in case the fallback
                // Fiber negotiating nick if no CAP response already fired
                service.capabilityNegotiation = Progress.finished;
                service.negotiateNick();
            }
        }
        break;

    case "ACK":
        switch (content)
        {
        case "sasl":
            immutable mechanism = (service.state.connSettings.ssl &&
                (service.state.connSettings.privateKeyFile.length ||
                service.state.connSettings.certFile.length)) ?
                    "AUTHENTICATE EXTERNAL" :
                    "AUTHENTICATE PLAIN";
            raw(service.state, mechanism, Yes.quiet);
            break;

        default:
            //logger.warning("Unhandled capability ACK: ", content);
            break;
        }
        break;

    case "NAK":
        switch (content)
        {
        case "sasl":
            if (service.connectSettings.exitOnSASLFailure)
            {
                quit(service.state, "SASL Negotiation Failure");
                return;
            }

            // SASL refused, safe to end handshake? Too early?
            // Consider making this a Fiber that triggers after say, 5 seconds
            // That should give other CAPs time to process
            raw(service.state, "CAP END", Yes.quiet);

            if (service.capabilityNegotiation == Progress.started)
            {
                // As above
                service.capabilityNegotiation = Progress.finished;
                service.negotiateNick();
            }
            break;

        default:
            //logger.warning("Unhandled capability NAK: ", content);
            break;
        }
        break;

    default:
        //logger.warning("Unhandled capability type: ", event.aux);
        break;
    }
}


// onSASLAuthenticate
/++
 +  Attempts to authenticate via SASL, with the EXTERNAL mechanism if a private
 +  key and/or certificate is set in the configuration file, and by PLAIN otherwise.
 +/
@(IRCEvent.Type.SASL_AUTHENTICATE)
void onSASLAuthenticate(ConnectService service)
{
    import lu.string : beginsWith, decode64, encode64;
    import std.base64 : Base64Exception;

    service.authentication = Progress.started;

    if (service.state.connSettings.ssl &&
        (service.state.connSettings.privateKeyFile.length ||
        service.state.connSettings.certFile.length) &&
        (service.saslExternal == Progress.notStarted))
    {
        service.saslExternal = Progress.started;
        raw(service.state, "AUTHENTICATE +");
        return;
    }

    immutable plainSuccess = trySASLPlain(service);
    if (!plainSuccess) return service.onSASLFailure();

    // If we're still authenticating after n seconds, abort and join channels.
    delayJoinsAfterFailedAuth(service);
}


// trySASLPlain
/++
 +  Constructs a SASL plain authentication token from the bot's
 +  `kameloso.common.IRCbot.account` and `dialect.defs.IRCbot.password`,
 +  then sends it to the server, during registration.
 +
 +  A SASL plain authentication token is composed like so:
 +
 +     `base64(account \0 account \0 password)`
 +
 +  ...where `dialect.defs.IRCbot.account` is the services account name and
 +  `dialect.defs.IRCbot.password` is the account password.
 +
 +  Params:
 +      service = The current `ConnectService`.
 +/
bool trySASLPlain(ConnectService service)
{
    import lu.string : beginsWith, decode64, encode64;
    import std.base64 : Base64Exception;

    try
    {
        immutable account_ = service.state.bot.account.length ?
            service.state.bot.account :
            service.state.client.origNickname;

        immutable password_ = service.state.bot.password.beginsWith("base64:") ?
            decode64(service.state.bot.password[7..$]) :
            service.state.bot.password;

        immutable authToken = "%s%c%s%c%s".format(account_, '\0', account_, '\0', password_);
        immutable encoded = encode64(authToken);

        raw(service.state, "AUTHENTICATE " ~ encoded, Yes.quiet);
        if (!service.state.settings.hideOutgoing) logger.trace("--> AUTHENTICATE hunter2");
        return true;
    }
    catch (Base64Exception e)
    {
        logger.error("Could not authenticate: malformed password");
        version(PrintStacktraces) logger.trace(e.info);
        return false;
    }
}


// onSASLSuccess
/++
 +  On SASL authentication success, calls a `CAP END` to finish the
 +  `dialect.defs.IRCEvent.Type.CAP` negotiations.
 +
 +  Flags the client as having finished registering and authing, allowing the
 +  main loop to pick it up and propagate it to all other plugins.
 +/
@(IRCEvent.Type.RPL_SASLSUCCESS)
void onSASLSuccess(ConnectService service)
{
    service.authentication = Progress.finished;

    /++
     +  The END subcommand signals to the server that capability negotiation
     +  is complete and requests that the server continue with client
     +  registration. If the client is already registered, this command
     +  MUST be ignored by the server.
     +
     +  Clients that support capabilities but do not wish to enter negotiation
     +  SHOULD send CAP END upon connection to the server.
     +
     +  - http://ircv3.net/specs/core/capability-negotiation-3.1.html
     +
     +  Notes: Some servers don't ignore post-registration CAP.
     +/

    raw(service.state, "CAP END", Yes.quiet);
    service.capabilityNegotiation = Progress.finished;
    service.negotiateNick();
}


// onSASLFailure
/++
 +  On SASL authentication failure, calls a `CAP END` to finish the
 +  `dialect.defs.IRCEvent.Type.CAP` negotiations and finish registration.
 +
 +  Flags the client as having finished registering, allowing the main loop to
 +  pick it up and propagate it to all other plugins.
 +/
@(IRCEvent.Type.ERR_SASLFAIL)
void onSASLFailure(ConnectService service)
{
    if ((service.saslExternal == Progress.started) && service.state.bot.password.length)
    {
        // Fall back to PLAIN
        service.saslExternal = Progress.finished;
        raw(service.state, "AUTHENTICATE PLAIN", Yes.quiet);
        return;
    }

    if (service.connectSettings.exitOnSASLFailure)
    {
        quit(service.state, "SASL Negotiation Failure");
        return;
    }

    // Auth failed and will fail even if we try NickServ, so flag as
    // finished auth and invoke `CAP END`
    service.authentication = Progress.finished;

    // See `onSASLSuccess` for info on `CAP END`
    raw(service.state, "CAP END", Yes.quiet);
    service.capabilityNegotiation = Progress.finished;
    service.negotiateNick();
}


// onNoCapabilities
/++
 +  Ends capability negotiation and negotiates nick if the server doesn't seem
 +  to support capabilities (e.g SwiftIRC).
 +/
@(IRCEvent.Type.ERR_NOTREGISTERED)
void onNoCapabilities(ConnectService service, const IRCEvent event)
{
    if (event.aux == "CAP")
    {
        service.capabilityNegotiation = Progress.finished;
        service.negotiateNick();
    }
}


// onWelcome
/++
 +  Marks registration as completed upon `dialect.defs.IRCEvent.Type.RPL_WELCOME`
 +  (numeric `001`).
 +/
@(IRCEvent.Type.RPL_WELCOME)
void onWelcome(ConnectService service, const IRCEvent event)
{
    service.registration = Progress.finished;
    service.nickNegotiation = Progress.finished;

    if (event.target.nickname.length && (service.state.client.nickname != event.target.nickname))
    {
        service.state.client.nickname = event.target.nickname;
        service.state.clientUpdated = true;
    }

    version(TwitchSupport) {}
    else
    {
        // No Twitch support built in
        import std.algorithm.searching : endsWith;

        if (service.state.server.address.endsWith(".twitch.tv"))
        {
            logger.warning("This bot was not built with Twitch support enabled. " ~
                "Expect errors and general uselessness.");
        }
    }
}


// onISUPPORT
/++
 +  Requests a UTF-8 codepage if it seems that the server supports changing such.
 +
 +  Currently only RusNet is known to support codepages.
 +/
@(IRCEvent.Type.RPL_ISUPPORT)
void onISUPPORT(ConnectService service, const IRCEvent event)
{
    import lu.string : contains;

    if (event.content.contains("CODEPAGES"))
    {
        raw(service.state, "CODEPAGE UTF-8", Yes.quiet);
    }
}


// onReconnect
/++
 +  Disconnects and reconnects to the server.
 +
 +  This is a "benign" disconnect. We need to reconnect preemptively instead of
 +  waiting for the server to disconnect us, as it would otherwise constitute
 +  an error and the program would exit if
 +  `kameloso.common.CoreSettings.endlesslyConnect` isn't set.
 +/
version(TwitchSupport)
@(IRCEvent.Type.RECONNECT)
void onReconnect(ConnectService service)
{
    import std.concurrency : send;

    logger.info("Reconnecting upon server request.");
    service.state.mainThread.send(ThreadMessage.Reconnect());
}


// onUnknownCommand
/++
 +  Warns the user if the server does not seem to support WHOIS queries, suggesting
 +  that they enable hostmasks mode instead.
 +/
@(IRCEvent.Type.ERR_UNKNOWNCOMMAND)
void onUnknownCommand(ConnectService service, const IRCEvent event)
{
    if (service.serverSupportsWHOIS && (event.aux == "WHOIS"))
    {
        logger.error("Error: This server does not seem to support user accounts.");
        logger.errorf("Consider enabling %sCore%s.%1$spreferHostmasks%2$s.",
            Tint.log, Tint.warning);
        logger.error("As it is, functionality will be greatly limited.");
        service.serverSupportsWHOIS = false;
    }
}


// register
/++
 +  Registers with/logs onto an IRC server.
 +
 +  Params:
 +      service = The current `ConnectService`.
 +/
void register(ConnectService service)
{
    service.registration = Progress.started;
    raw(service.state, "CAP LS 302", Yes.quiet);

    version(TwitchSupport)
    {
        import std.algorithm : endsWith;

        // Cache the check
        immutable serverIsTwitch = service.state.server.address.endsWith(".twitch.tv");
    }

    if (service.state.bot.pass.length)
    {
        static string decodeIfPrefixedBase64(const string encoded)
        {
            import lu.string : beginsWith, decode64;
            import std.base64 : Base64Exception;

            if (encoded.beginsWith("base64:"))
            {
                try
                {
                    return decode64(encoded[7..$]);
                }
                catch (Base64Exception e)
                {
                    // says "base64:" but can't be decoded
                    // Something's wrong but be conservative about it.
                    return encoded;
                }
            }
            else
            {
                return encoded;
            }
        }

        immutable decoded = decodeIfPrefixedBase64(service.state.bot.pass);

        version(TwitchSupport)
        {
            import lu.string : beginsWith;

            if (serverIsTwitch)
            {
                service.state.bot.pass = decoded.beginsWith("oauth:") ? decoded : ("oauth:" ~ decoded);
            }
            else
            {
                service.state.bot.pass = decoded;
            }
        }
        else
        {
            service.state.bot.pass = decoded;
        }

        //service.state.botUpdated = true;  // done below

        raw(service.state, "PASS " ~ service.state.bot.pass, Yes.quiet);
        if (!service.state.settings.hideOutgoing) logger.trace("--> PASS hunter2");  // fake it
    }

    import core.thread : Fiber;

    version(TwitchSupport)
    {
        // If we register too early on Twitch servers we won't get a
        // GLOBALUSERSTATE event, and thus miss out on stuff like colour information.
        // Delay negotiation until we see the CAP ACK of twitch.tv/tags.

        if (serverIsTwitch)
        {
            import kameloso.thread : CarryingFiber;
            import std.uni : toLower;

            void dg()
            {
                while (true)
                {
                    auto thisFiber = cast(CarryingFiber!IRCEvent)(Fiber.getThis);
                    assert(thisFiber, "Incorrectly cast Fiber: " ~ typeof(thisFiber).stringof);
                    assert((thisFiber.payload.type == IRCEvent.Type.CAP),
                        "Twitch nick negotiation delegate triggered on unknown type");

                    if ((thisFiber.payload.aux == "ACK") &&
                        (thisFiber.payload.content == "twitch.tv/tags"))
                    {
                        // tag capabilities negotiated, safe to register
                        return service.negotiateNick();
                    }

                    // Wrong kind of CAP event; yield and retry.
                    Fiber.yield();
                }
            }

            import kameloso.plugins.common.delayawait : await;

            Fiber fiber = new CarryingFiber!IRCEvent(&dg, 32_768);
            await(service, fiber, IRCEvent.Type.CAP);

            // Make sure nickname is lowercase so we can rely on it as account name
            service.state.client.nickname = service.state.client.nickname.toLower;
            service.state.botUpdated = true;  // update nickname and pass
            return;
        }
    }

    // Nick negotiation after CAP END
    // If CAP is not supported, go ahead and negotiate nick after n seconds

    enum secsToWaitForCAP = 2;

    void dgTimered()
    {
        if (service.capabilityNegotiation == Progress.notStarted)
        {
            //logger.info("Does the server not support capabilities?");
            service.negotiateNick();
        }
    }

    import kameloso.plugins.common.delayawait : delay;
    delay(service, &dgTimered, secsToWaitForCAP);
}


// negotiateNick
/++
 +  Negotiate nickname and user with the server, during registration.
 +/
void negotiateNick(ConnectService service)
{
    if ((service.registration == Progress.finished) ||
        (service.nickNegotiation != Progress.notStarted)) return;

    import kameloso.common : replaceTokens;
    import std.algorithm.searching : endsWith;
    import std.format : format;

    service.nickNegotiation = Progress.started;

    if (!service.state.server.address.endsWith(".twitch.tv"))
    {
        // Twitch doesn't require USER, only PASS and NICK
        /+
            Command: USER
            Parameters: <user> <mode> <unused> <realname>

            The <mode> parameter should be a numeric, and can be used to
            automatically set user modes when registering with the server.  This
            parameter is a bitmask, with only 2 bits having any signification: if
            the bit 2 is set, the user mode 'w' will be set and if the bit 3 is
            set, the user mode 'i' will be set.

            https://tools.ietf.org/html/rfc2812#section-3.1.3

            The available modes are as follows:
                a - user is flagged as away;
                i - marks a users as invisible;
                w - user receives wallops;
                r - restricted user connection;
                o - operator flag;
                O - local operator flag;
                s - marks a user for receipt of server notices.
         +/
        raw(service.state, "USER %s 8 * :%s".format(service.state.client.user,
            service.state.client.realName.replaceTokens(service.state.client)));
    }

    raw(service.state, "NICK " ~ service.state.client.nickname);
}


// start
/++
 +  Registers with the server.
 +
 +  This initialisation event fires immediately after a successful connect, and
 +  so instead of waiting for something from the server to trigger our
 +  registration procedure (notably `dialect.defs.IRCEvent.Type.NOTICE`s
 +  about our `IDENT` and hostname), we preemptively register.
 +
 +  It seems to work.
 +/
void start(ConnectService service)
{
    register(service);
}


import kameloso.thread : BusMessage, Sendable;

// onBusMessage
/++
 +  Receives a passed `kameloso.thread.BusMessage` with the "`connect`" header,
 +  and calls functions based on the payload message.
 +
 +  This is used to let other plugins trigger re-authentication with services.
 +
 +  Params:
 +      service = The current `ConnectService`.
 +      header = String header describing the passed content payload.
 +      content = Message content.
 +/
void onBusMessage(ConnectService service, const string header, shared Sendable content)
{
    if (header != "connect") return;

    auto message = cast(BusMessage!string)content;
    assert(message, "Incorrectly cast message: " ~ typeof(message).stringof);

    if (message.payload == "auth")
    {
        service.tryAuth();
    }
    else
    {
        logger.error("[connect] Unimplemented bus message verb: ", message.payload);
    }
}


public:


// ConnectService
/++
 +  The Connect service is a collection of functions and state needed to connect
 +  and stay connected to an IRC server, as well as authenticate with services.
 +
 +  This is mostly a matter of sending `USER` and `NICK` during registration,
 +  but also incorporates logic to authenticate with services, and capability
 +  negotiations.
 +/
final class ConnectService : IRCPlugin
{
private:
    /// All Connect service settings gathered.
    ConnectSettings connectSettings;

    /++
     +  How many seconds we should wait before we tire of waiting for authentication
     +  responses and just start joining channels.
     +/
    enum authenticationGracePeriod = 15;

    /// At what step we're currently at with regards to authentication.
    Progress authentication;

    /// At what step we're currently at with regards to SASL EXTERNAL authentication.
    Progress saslExternal;

    /// At what step we're currently at with regards to registration.
    Progress registration;

    /// At what step we're currently at with regards to capabilities.
    Progress capabilityNegotiation;

    /// At what step we're currently at with regards to nick negotiation.
    Progress nickNegotiation;

    /// Whether or not the server has sent at least one `dialect.defs.IRCEvent.Type.PING`.
    bool serverPinged;

    /// Whether or not the bot has renamed itself during registration.
    bool renamedDuringRegistration;

    /// Whether or not the bot has joined its channels at least once.
    bool joinedChannels;

    /// Whether or not the bot has sent configured commands after connect.
    bool sentAfterConnect;

    /// Whether or not the server seems to be supporting WHOIS queries.
    bool serverSupportsWHOIS = true;

    mixin IRCPluginImpl;
}<|MERGE_RESOLUTION|>--- conflicted
+++ resolved
@@ -756,7 +756,6 @@
                 if (service.state.connSettings.ssl &&
                     (service.state.connSettings.privateKeyFile.length ||
                     service.state.connSettings.certFile.length))
-<<<<<<< HEAD
                 {
                     // Proceed
                 }
@@ -767,18 +766,6 @@
                 }
                 else
                 {
-=======
-                {
-                    // Proceed
-                }
-                else if (service.connectSettings.sasl &&
-                    service.state.bot.password.length)
-                {
-                    // Likewise
-                }
-                else
-                {
->>>>>>> 49323f65
                     // Abort
                     continue;
                 }
