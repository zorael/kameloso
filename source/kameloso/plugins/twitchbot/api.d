--- conflicted
+++ resolved
@@ -455,11 +455,7 @@
             plugin.queryResponseTimeout, plugin.bucket, plugin.state.connSettings.caBundleFile);
     }
 
-<<<<<<< HEAD
-    delay(plugin, plugin.approximateQueryTime, Yes.yield, Yes.msecs);
-=======
     delay(plugin, plugin.approximateQueryTime.msecs, Yes.yield);
->>>>>>> 0430dc58
     immutable response = waitForQueryResponse(plugin, url,
         plugin.twitchBotSettings.singleWorkerThread);
 
@@ -892,11 +888,7 @@
             accumulatingTime *= plugin.approximateQueryGrowthMultiplier;
             alias divisor = plugin.approximateQueryRetryTimeDivisor;
             immutable briefWait = cast(long)(accumulatingTime / divisor);
-<<<<<<< HEAD
-            delay(plugin, briefWait, Yes.yield, Yes.msecs);
-=======
             delay(plugin, briefWait.msecs, Yes.yield);
->>>>>>> 0430dc58
             continue;
         }
 
