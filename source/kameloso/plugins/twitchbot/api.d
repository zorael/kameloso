--- conflicted
+++ resolved
@@ -67,14 +67,9 @@
  +  compared to Posix platforms.
  +
  +  Params:
-<<<<<<< HEAD
- +      bucket = The shared associative array bucket to put the results in,
- +          response body values keyed by URL.
-=======
  +      bucket = The shared associative array to put the results in, response
  +          values keyed by URL.
  +      timeout = How long before queries time out.
->>>>>>> 60e87955
  +/
 void persistentQuerier(shared QueryResponse[string] bucket, const uint timeout)
 {
