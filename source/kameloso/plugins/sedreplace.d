/++
    The SedReplace plugin imitates the UNIX `sed` tool, allowing for the
    replacement/substitution of text. It does not require the tool itself though,
    and will work on Windows too.

    $(CONSOLE
        $ echo "foo bar baz" | sed "s/bar/qux/"
        foo qux baz
    )

    It has no bot commands, as everything is done by scanning messages for signs
    of `s/this/that/` patterns.

    It supports a delimiter of `/`, `|`, `#`, `@`, ` `, `_` and `;`, but more
    can be trivially added. See the [DelimiterCharacters] alias.

    You can also end it with a `g` to set the global flag, to have more than one
    match substituted.

    $(CONSOLE
        $ echo "foo bar baz" | sed "s/bar/qux/g"
        $ echo "foo bar baz" | sed "s|bar|qux|g"
        $ echo "foo bar baz" | sed "s#bar#qux#g"
        $ echo "foo bar baz" | sed "s@bar@qux@"
        $ echo "foo bar baz" | sed "s bar qux "
        $ echo "foo bar baz" | sed "s_bar_qux_"
        $ echo "foo bar baz" | sed "s;bar;qux"  // only if relaxSyntax is true
    )

    See_Also:
        [kameloso.plugins.common.core]
        [kameloso.plugins.common.base]
 +/
module kameloso.plugins.sedreplace;

version(WithPlugins):
version(WithSedReplacePlugin):

private:

import kameloso.plugins.common.core;
import kameloso.plugins.common.awareness : MinimalAuthentication;
import kameloso.messaging;
import dialect.defs;
import lu.string : beginsWith;
import std.meta : aliasSeqOf;
import std.typecons : Flag, No, Yes;


/++
    Characters to support as delimiters in the replace expression.

    More can be added but if any are removed unittests will need to be updated.
 +/
alias DelimiterCharacters = aliasSeqOf!("/|#@ _;");


// SedReplaceSettings
/++
    All sed-replace plugin settings, gathered in a struct.
 +/
@Settings struct SedReplaceSettings
{
    /// Toggles whether or not the plugin should react to events at all.
    @Enabler bool enabled = true;

    /++
        How many lines back a sed-replacement call may reach. If this is 3, then
        the last 3 messages will be taken into account and examined for
        applicability when replacing.
     +/
    int history = 3;

    /++
        Toggles whether or not replacement expressions have to properly end with
        the delimiter (`s/abc/ABC/`), or if it may be omitted (`s/abc/ABC`).
     +/
    bool relaxSyntax = true;
}


// Line
/++
    Struct aggregate of a spoken line and the timestamp when it was said.
 +/
struct Line
{
    /// Contents of last line uttered.
    string content;

    /// When the last line was spoken, in UNIX time.
    long timestamp;
}


// sedReplace
/++
    `sed`-replaces a line with a substitution string.

    This clones the behaviour of the UNIX-like `echo "foo" | sed 's/foo/bar/'`.

    Example:
    ---
    string line = "This is a line";
    string expression = "s/s/z/g";
    assert(line.sedReplace(expression, No.relaxSyntax) == "Thiz iz a line");
    ---

    Params:
        line = Line to apply the `sed`-replace pattern to.
        expr = Replacement pattern to apply.
        relaxSyntax = Whether or not to require the expression to end with the delimiter.

    Returns:
        Original line with the changes the replace pattern incurred.
 +/
string sedReplace(const string line, const string expr,
    const Flag!"relaxSyntax" relaxSyntax) @safe pure nothrow
in (line.length, "Tried to `sedReplace` an empty line")
in ((expr.length >= 5), "Tried to `sedReplace` with an invalid-length expression")
in (expr.beginsWith('s'), "Tried to `sedReplace` with a non-expression expression")
{
    immutable delimiter = expr[1];

    switch (delimiter)
    {
    foreach (immutable c; DelimiterCharacters)
    {
        case c:
            return line.sedReplaceImpl!c(expr, relaxSyntax);
    }
    default:
        return line;
    }
}

///
unittest
{
    {
        enum before = "abc 123 def 456";
        immutable after = before.sedReplace("s/123/789/", No.relaxSyntax);
        assert((after == "abc 789 def 456"), after);
    }
    {
        enum before = "I am a fish";
        immutable after = before.sedReplace("s|a|e|g", No.relaxSyntax);
        assert((after == "I em e fish"), after);
    }
    {
        enum before = "Lorem ipsum dolor sit amet";
        immutable after = before.sedReplace("s###g", No.relaxSyntax);
        assert((after == "Lorem ipsum dolor sit amet"), after);
    }
    {
        enum before = "高所恐怖症";
        immutable after = before.sedReplace("s/高所/閉所/", No.relaxSyntax);
        assert((after == "閉所恐怖症"), after);
    }
    {
        enum before = "asdf/fdsa";
        immutable after = before.sedReplace("s/\\//-/", No.relaxSyntax);
        assert((after == "asdf-fdsa"), after);
    }
    {
        enum before = "HARBL";
        immutable after = before.sedReplace("s/A/_/", No.relaxSyntax);
        assert((after == "H_RBL"), after);
    }
    {
        enum before = "there are four lights";
        immutable after = before.sedReplace("s@ @_@g", No.relaxSyntax);
        assert((after == "there_are_four_lights"), after);
    }
    {
        enum before = "kameloso";
        immutable after = before.sedReplace("s los bot ", No.relaxSyntax);
        assert((after == "kameboto"), after);
    }
    {
        enum before = "abc 123 def 456";
        immutable after = before.sedReplace("s/123/789", Yes.relaxSyntax);
        assert((after == "abc 789 def 456"), after);
    }
    {
        enum before = "高所恐怖症";
        immutable after = before.sedReplace("s/高所/閉所", Yes.relaxSyntax);
        assert((after == "閉所恐怖症"), after);
    }
    {
        enum before = "asdf/fdsa";
        immutable after = before.sedReplace("s/\\//-", Yes.relaxSyntax);
        assert((after == "asdf-fdsa"), after);
    }
    {
        enum before = "HARBL";
        immutable after = before.sedReplace("s/A/_/", Yes.relaxSyntax);
        assert((after == "H_RBL"), after);
    }
    {
        enum before = "kameloso";
        immutable after = before.sedReplace("s los bot", Yes.relaxSyntax);
        assert((after == "kameboto"), after);
    }
}


// sedReplaceImpl
/++
    Private sed-replace implementation.

    Works on any given character delimiter. Works with escapes.

    Params:
        char_ = Delimiter character, generally one of [DelimiterCharacters].
        line = Original line to apply the replacement expression to.
        expr = Replacement expression to apply.
        relaxSyntax = Whether or not to require the expression to end with the delimiter.

    Returns:
        The passed line with the relevant bits replaced, or as is if the expression
        didn't apply.
 +/
string sedReplaceImpl(char char_)(const string line, const string expr,
    const Flag!"relaxSyntax" relaxSyntax)
in (line.length, "Tried to `sedReplaceImpl` on an empty line")
in (expr.length, "Tried to `sedReplaceImpl` with an empty expression")
in (expr.beginsWith("s" ~ char_), "Tried to `sedReplaceImpl` with an invalid expression")
{
    import lu.string : strippedRight;
    import std.array : replace;
    import std.string : indexOf;

    enum charAsString = "" ~ char_;
    enum escapedChar = "\\" ~ char_;

    static ptrdiff_t getNextUnescaped(const string lineWithChar)
    {
        string slice = lineWithChar;  // mutable
        ptrdiff_t offset;
        ptrdiff_t charPos = slice.indexOf(char_);

        while (charPos != -1)
        {
            if (charPos == 0) return offset;
            else if (slice[charPos-1] == '\\')
            {
                slice = slice[charPos+1..$];
                offset += (charPos + 1);
                charPos = slice.indexOf(char_);
                continue;
            }
            else
            {
                return (offset + charPos);
            }
        }

        return -1;
    }

    string slice = (char_ == ' ') ? expr : expr.strippedRight;  // mutable
    slice = slice[2..$];  // nom 's' ~ char_

    bool global;

    if ((slice[$-2] == char_) && (slice[$-1] == 'g'))
    {
        slice = slice[0..$-1];
        global = true;
    }

    immutable openEnd = slice[$-1] != char_;
    if (openEnd && !relaxSyntax) return line;

    immutable delimPos = getNextUnescaped(slice);
    if (delimPos == -1) return line;

    immutable replaceThis = slice[0..delimPos].replace(escapedChar, charAsString);
    slice = slice[delimPos+1..$];

    immutable endDelimPos = getNextUnescaped(slice);

    if (relaxSyntax)
    {
        if ((endDelimPos == -1) || (endDelimPos+1 == slice.length))
        {
            // Either there were no more delimiters or there was one at the very end
            // Syntax is relaxed; continue
        }
        else
        {
            // Found extra delimiters, expression is malformed; abort
            return line;
        }
    }
    else
    {
        if ((endDelimPos == -1) || (endDelimPos+1 != slice.length))
        {
            // Either there were no more delimiters or one was found before the end
            // Syntax is strict; abort
            return line;
        }
    }

    immutable withThis = openEnd ? slice : slice[0..$-1];

    if (global)
    {
        return line.replace(replaceThis, withThis);
    }
    else
    {
        immutable replaceThisPos = line.indexOf(replaceThis);
        if (replaceThisPos == -1) return line;  // This can happen, I *think*.
        return line.replace(replaceThisPos, replaceThisPos+replaceThis.length, withThis);
    }
}

///
unittest
{
    {
        immutable replaced = "Hello D".sedReplaceImpl!'/'("s/Hello D/Hullo C/", No.relaxSyntax);
        assert((replaced == "Hullo C"), replaced);
    }
    {
        immutable replaced = "Hello D".sedReplaceImpl!'/'("s/l/L/g", No.relaxSyntax);
        assert((replaced == "HeLLo D"), replaced);
    }
    {
        immutable replaced = "Hello D".sedReplaceImpl!'/'("s/l/L/", No.relaxSyntax);
        assert((replaced == "HeLlo D"), replaced);
    }
    {
        immutable replaced = "I am a fish".sedReplaceImpl!'|'("s|fish|snek|g", No.relaxSyntax);
        assert((replaced == "I am a snek"), replaced);
    }
    {
        immutable replaced = "This is /a/a space".sedReplaceImpl!'/'("s/a\\//_/g", No.relaxSyntax);
        assert((replaced == "This is /_a space"), replaced);
    }
    {
        immutable replaced = "This is INVALID"
            .sedReplaceImpl!'#'("s#asdfasdf#asdfasdf#asdfafsd#g", No.relaxSyntax);
        assert((replaced == "This is INVALID"), replaced);
    }
    {
        immutable replaced = "Hello D".sedReplaceImpl!'/'("s/Hello D/Hullo C", Yes.relaxSyntax);
        assert((replaced == "Hullo C"), replaced);
    }
    {
        immutable replaced = "Hello D".sedReplaceImpl!'/'("s/l/L/g", Yes.relaxSyntax);
        assert((replaced == "HeLLo D"), replaced);
    }
    {
        immutable replaced = "Hello D".sedReplaceImpl!'/'("s/l/L", Yes.relaxSyntax);
        assert((replaced == "HeLlo D"), replaced);
    }
    {
        immutable replaced = "Hello D".sedReplaceImpl!'/'("s/l/L/", Yes.relaxSyntax);
        assert((replaced == "HeLlo D"), replaced);
    }
    {
        immutable replaced = "This is INVALID".sedReplaceImpl!'#'("s#INVALID#valid##", Yes.relaxSyntax);
        assert((replaced == "This is INVALID"), replaced);
    }
}


// onMessage
/++
    Parses a channel message and looks for any sed-replace expressions therein,
    to apply on the previous message.
 +/
@Terminating
@(IRCEvent.Type.CHAN)
@(PermissionsRequired.ignore)
@(ChannelPolicy.home)
void onMessage(SedReplacePlugin plugin, const ref IRCEvent event)
{
    import lu.string : beginsWith, stripped;

    immutable stripped_ = event.content.stripped;
    if (!stripped_.length) return;

    static void recordLineAsLast(SedReplacePlugin plugin, const string sender,
        const string string_, const long time)
    {
        Line line;
        line.content = string_;
        line.timestamp = time;

        auto senderLines = sender in plugin.prevlines;

        if (!senderLines)
        {
            plugin.prevlines[sender] = Line[].init;
            senderLines = sender in plugin.prevlines;
            senderLines.length = plugin.sedReplaceSettings.history;
        }

        foreach_reverse (immutable i; 1..plugin.sedReplaceSettings.history)
        {
            (*senderLines)[i] = (*senderLines)[i-1];
        }

        (*senderLines)[0] = line;
    }

    if (stripped_.beginsWith('s') && (stripped_.length >= 5))
    {
        immutable delimiter = stripped_[1];

        delimiterswitch:
        switch (delimiter)
        {
        foreach (immutable c; DelimiterCharacters[1..$])
        {
            case c:
                goto case DelimiterCharacters[0];
        }

        case DelimiterCharacters[0]:
            if (const senderLines = event.sender.nickname in plugin.prevlines)
            {
                foreach (immutable line; (*senderLines)[])
                {
                    if ((event.time - line.timestamp) > plugin.replaceTimeoutSeconds)
                    {
                        // Entry is too old, any further entries will be even older
                        break delimiterswitch;
                    }

                    immutable result = line.content.sedReplace(event.content,
                        (plugin.sedReplaceSettings.relaxSyntax ? Yes.relaxSyntax : No.relaxSyntax));

                    if ((result == line.content) || !result.length) continue;

                    import kameloso.messaging : chan;
                    import std.format : format;

                    chan(plugin.state, event.channel, "%s | %s".format(event.sender.nickname, result));
                    // Record as last even if there are more lines
                    return recordLineAsLast(plugin, event.sender.nickname, result, event.time);
                }
                break;
            }
            else
            {
                // No lines to replace; don't record this as a line
                return;
            }

        default:
            // Drop down to record line
            break;
        }
    }

    recordLineAsLast(plugin, event.sender.nickname, stripped_, event.time);
}


// onWelcome
/++
    Sets up a Fiber to periodically clear the lists of previous messages from
    users once every [SedReplacePlugin.timeBetweenPurges].

    This is to prevent the lists from becoming huge over time.
 +/
@(IRCEvent.Type.RPL_WELCOME)
void onWelcome(SedReplacePlugin plugin)
{
    import kameloso.plugins.common.delayawait : delay;
    import kameloso.constants : BufferSize;
    import core.thread : Fiber;

    void prevlineClearDg()
    {
        while (true)
        {
            plugin.prevlines = typeof(plugin.prevlines).init;
<<<<<<< HEAD
            delay(plugin, plugin.timeBetweenPurges, Yes.yield, No.msecs);
=======
            delay(plugin, plugin.timeBetweenPurges, Yes.yield);
>>>>>>> 0430dc58
        }
    }

    Fiber prevlineClearFiber = new Fiber(&prevlineClearDg, BufferSize.fiberStack);
    delay(plugin, prevlineClearFiber, plugin.timeBetweenPurges);
}


// onQuit
/++
    Removes the records of previous messages from a user when they quit.
 +/
@(IRCEvent.Type.QUIT)
void onQuit(SedReplacePlugin plugin, const ref IRCEvent event)
{
    plugin.prevlines.remove(event.sender.nickname);
}


mixin MinimalAuthentication;

public:


// SedReplacePlugin
/++
    The SedReplace plugin stores a buffer of the last said line of every user,
    and if a new message comes in with a sed-replace-like pattern in it, tries
    to apply it on the original message as a regex-like replace.
 +/
final class SedReplacePlugin : IRCPlugin
{
private:
    import core.time : seconds;

    /// All sed-replace options gathered.
    SedReplaceSettings sedReplaceSettings;

    /// Lifetime of a [Line] in [prevlines], in seconds.
    enum replaceTimeoutSeconds = 3600;

    /// How often to purge the [prevlines] list of messages.
    static immutable timeBetweenPurges = (replaceTimeoutSeconds * 3).seconds;

    /++
        A `Line[string]` buffer of the previous line every user said, with
        with nickname as key.
     +/
    Line[][string] prevlines;

    mixin IRCPluginImpl;
}<|MERGE_RESOLUTION|>--- conflicted
+++ resolved
@@ -482,11 +482,7 @@
         while (true)
         {
             plugin.prevlines = typeof(plugin.prevlines).init;
-<<<<<<< HEAD
-            delay(plugin, plugin.timeBetweenPurges, Yes.yield, No.msecs);
-=======
             delay(plugin, plugin.timeBetweenPurges, Yes.yield);
->>>>>>> 0430dc58
         }
     }
 
