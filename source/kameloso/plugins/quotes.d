/++
    The Quotes plugin allows for saving and replaying user quotes.

    On Twitch, the commands do not take a nickname parameter; instead
    the owner of the channel (the broadcaster) is assumed to be the target.

    See_Also:
        https://github.com/zorael/kameloso/wiki/Current-plugins#quotes
        [kameloso.plugins.common.core|plugins.common.core]
        [kameloso.plugins.common.misc|plugins.common.misc]
 +/
module kameloso.plugins.quotes;

version(WithQuotesPlugin):

private:

import kameloso.plugins.common.core;
import kameloso.plugins.common.awareness : UserAwareness;
import kameloso.common : logger;
import kameloso.messaging;
import dialect.defs;

mixin UserAwareness;
mixin ModuleRegistration;


// QuotesSettings
/++
    All settings for a Quotes plugin, gathered in a struct.
 +/
@Settings struct QuotesSettings
{
    /++
        Whether or not the Quotes plugin should react to events at all.
     +/
    @Enabler bool enabled = true;

    /++
        Whether or not a random result should be picked in case some quote search
        terms had multiple matches.
     +/
    bool alwaysPickFirstMatch = false;
}


// Quote
/++
    Embodies the notion of a quote. A string line paired with a UNIX timestamp.
 +/
struct Quote
{
private:
    import std.json : JSONValue;

public:
    /++
        Quote string line.
     +/
    string line;

    /++
        When the line was uttered, expressed in UNIX time.
     +/
    long timestamp;

    // toJSON
    /++
        Serialises this [Quote] into a [std.json.JSONValue|JSONValue].

        Returns:
            A [std.json.JSONValue|JSONValue] that describes this quote.
     +/
    auto toJSON() const
    {
        JSONValue json;
        json["line"] = JSONValue(this.line);
        json["timestamp"] = JSONValue(this.timestamp);
        return json;
    }

    // fromJSON
    /++
        Deserialises a [Quote] from a [std.json.JSONValue|JSONValue].

        Params:
            json = [std.json.JSONValue|JSONValue] to deserialise.

        Returns:
            A new [quote] with values loaded from the passed JSON.
     +/
    static auto fromJSON(const JSONValue json)
    {
        Quote quote;
        quote.line = json["line"].str;
        quote.timestamp = json["timestamp"].integer;
        return quote;
    }
}


// onCommandQuote
/++
    Replies with a quote, either fetched randomly, by search terms or by stored index.
 +/
@(IRCEventHandler()
    .onEvent(IRCEvent.Type.CHAN)
    .permissionsRequired(Permissions.anyone)
    .channelPolicy(ChannelPolicy.home)
    .addCommand(
        IRCEventHandler.Command()
            .word("quote")
            .policy(PrefixPolicy.prefixed)
            .description("Repeats a random quote of a supplied nickname, " ~
                "or finds one by search terms (best-effort)")
            .addSyntax("On Twitch: $command")
            .addSyntax("On Twitch: $command [search terms]")
            .addSyntax("On Twitch: $command [#index]")
            .addSyntax("Elsewhere: $command [nickname]")
            .addSyntax("Elsewhere: $command [nickname] [search terms]")
            .addSyntax("Elsewhere: $command [nickname] [#index]")
    )
)
void onCommandQuote(QuotesPlugin plugin, const ref IRCEvent event)
{
    import dialect.common : isValidNickname;
    import std.conv : ConvException;
    import std.format : format;
    import std.string : representation;

    immutable isTwitch = (plugin.state.server.daemon == IRCServer.Daemon.twitch);

    void sendUsage()
    {
        immutable pattern = isTwitch ?
            "Usage: %s%s [optional search terms or #index]" :
            "Usage: <b>%s%s<b> [nickname] [optional search terms or #index]";
        immutable message = pattern.format(plugin.state.settings.prefix, event.aux);
        chan(plugin.state, event.channel, message);
    }

    if (!event.content.length) return sendUsage();

    try
    {
        if (isTwitch)
        {
            immutable nickname = event.channel[1..$];
            immutable searchTerms = event.content;

            const channelQuotes = event.channel in plugin.quotes;
            if (!channelQuotes)
            {
                return Senders.sendNoQuotesForNickname(plugin, event, nickname);
            }

            const quotes = nickname in *channelQuotes;
            if (!quotes || !quotes.length)
            {
                return Senders.sendNoQuotesForNickname(plugin, event, nickname);
            }

            size_t index;  // mutable
<<<<<<< HEAD
            immutable quote = !searchTerm.length ?
                getRandomQuote(*quotes, nickname, index) :
                (searchTerm.representation[0] == '#') ?
                    getQuoteByIndexString(*quotes, searchTerm[1..$], index) :
                    getQuoteBySearchTerm(plugin, *quotes, searchTerm, index);
=======
            immutable quote = !searchTerms.length ?
                getRandomQuote(*quotes, nickname, index) :
                (searchTerms.representation[0] == '#') ?
                    getQuoteByIndexString(*quotes, searchTerms[1..$], index) :
                    getQuoteBySearchTerms(plugin, *quotes, searchTerms, index);
>>>>>>> 120a8b10

            return sendQuoteToChannel(plugin, quote, event.channel, nickname, index);
        }
        else /*if (!isTwitch)*/
        {
            import lu.string : SplitResults, splitInto;

            string slice = event.content;  // mutable
            size_t index;  // mutable
            string nickname;  // mutable
            immutable results = slice.splitInto(nickname);

            if (results == SplitResults.underrun)
            {
                // Message was just !quote which only works on Twitch
                return sendUsage();
            }

            if (!nickname.isValidNickname(plugin.state.server))
            {
                return Senders.sendInvalidNickname(plugin, event, nickname);
            }

            const channelQuotes = event.channel in plugin.quotes;
            if (!channelQuotes)
            {
                return Senders.sendNoQuotesForNickname(plugin, event, nickname);
            }

            const quotes = nickname in *channelQuotes;
            if (!quotes || !quotes.length)
            {
                return Senders.sendNoQuotesForNickname(plugin, event, nickname);
            }

            with (SplitResults)
            final switch (results)
            {
            case match:
<<<<<<< HEAD
                // No search term
=======
                // No search terms
>>>>>>> 120a8b10
                immutable quote = getRandomQuote(*quotes, nickname, index);
                return sendQuoteToChannel(plugin, quote, event.channel, nickname, index);

            case overrun:
                // Search terms given
                alias searchTerms = slice;
                immutable quote = (searchTerms.representation[0] == '#') ?
                    getQuoteByIndexString(*quotes, searchTerms[1..$], index) :
                    getQuoteBySearchTerms(plugin, *quotes, searchTerms, index);
                return sendQuoteToChannel(plugin, quote, event.channel, nickname, index);

            case underrun:
                // Handled above
                assert(0, "Impossible case");
            }
        }
    }
    catch (NoQuotesFoundException e)
    {
        Senders.sendNoQuotesForNickname(plugin, event, e.nickname);
    }
    catch (QuoteIndexOutOfRangeException e)
    {
        Senders.sendIndexOutOfRange(plugin, event, e.indexGiven, e.upperBound);
    }
    catch (NoQuotesSearchMatchException e)
    {
<<<<<<< HEAD
        enum pattern = "No quotes found for search term \"<b>%s<b>\"";
        immutable message = pattern.format(e.searchTerm);
=======
        enum pattern = "No quotes found for search terms \"<b>%s<b>\"";
        immutable message = pattern.format(e.searchTerms);
>>>>>>> 120a8b10
        chan(plugin.state, event.channel, message);
    }
    catch (ConvException e)
    {
        Senders.sendIndexMustBePositiveNumber(plugin, event);
    }
}


// onCommandAddQuote
/++
    Adds a quote to the local storage.
 +/
@(IRCEventHandler()
    .onEvent(IRCEvent.Type.CHAN)
    .permissionsRequired(Permissions.elevated)
    .channelPolicy(ChannelPolicy.home)
    .addCommand(
        IRCEventHandler.Command()
            .word("addquote")
            .policy(PrefixPolicy.prefixed)
            .description("Adds a new quote.")
            .addSyntax("On Twitch: $command [new quote]")
            .addSyntax("Elsewhere: $command [nickname] [new quote]")
    )
)
void onCommandAddQuote(QuotesPlugin plugin, const ref IRCEvent event)
{
    import lu.string : unquoted;
    import std.format : format;
    import std.datetime.systime : Clock;

    immutable isTwitch = (plugin.state.server.daemon == IRCServer.Daemon.twitch);

    void sendUsage()
    {
        immutable pattern = isTwitch ?
            "Usage: %s%s [new quote]" :
            "Usage: <b>%s%s<b> [nickname] [new quote]";
        immutable message = pattern.format(plugin.state.settings.prefix, event.aux);
        chan(plugin.state, event.channel, message);
    }

    string nickname;  // mutable
    string slice = event.content;  // mutable

    if (isTwitch)
    {
        if (!event.content.length) return sendUsage();
        nickname = event.channel[1..$];
        // Drop down to create the Quote
    }
    else /*if (!isTwitch)*/
    {
        import dialect.common : isValidNickname;
        import lu.string : SplitResults, splitInto;

        immutable results = slice.splitInto(nickname);

        with (SplitResults)
        final switch (results)
        {
        case overrun:
            // Nickname plus new quote given
            // Drop down to create the Quote
            break;

        case match:
        case underrun:
            // match: Only nickname given which only works on Twitch
            // underrun: Message was just !addquote
            return sendUsage();
        }

        if (!nickname.isValidNickname(plugin.state.server))
        {
            return Senders.sendInvalidNickname(plugin, event, nickname);
        }
    }

    immutable prefixSigns = cast(string)plugin.state.server.prefixchars.keys;
    immutable altered = removeWeeChatHead(slice.unquoted, nickname, prefixSigns).unquoted;
    immutable line = altered.length ? altered : slice;

    Quote quote;
    quote.line = line;
    quote.timestamp = Clock.currTime.toUnixTime();

    plugin.quotes[event.channel][nickname] ~= quote;
    immutable pos = plugin.quotes[event.channel][nickname].length+(-1);
    saveQuotes(plugin);

    enum pattern = "Quote added at index <b>#%d<b>.";
    immutable message = pattern.format(pos);
    chan(plugin.state, event.channel, message);
}


// onCommandModQuote
/++
    Modifies a quote given its index in the storage.
 +/
@(IRCEventHandler()
    .onEvent(IRCEvent.Type.CHAN)
    .permissionsRequired(Permissions.operator)
    .channelPolicy(ChannelPolicy.home)
    .addCommand(
        IRCEventHandler.Command()
            .word("modquote")
            .policy(PrefixPolicy.prefixed)
            .description("Modifies an existing quote.")
            .addSyntax("On Twitch: $command [index] [new quote text]")
            .addSyntax("Elsewhere: $command [nickname] [index] [new quote text]")
    )
)
void onCommandModQuote(QuotesPlugin plugin, const ref IRCEvent event)
{
    import lu.string : SplitResults, splitInto, unquoted;
    import std.conv : ConvException, to;
    import std.format : format;

    immutable isTwitch = (plugin.state.server.daemon == IRCServer.Daemon.twitch);

    void sendUsage()
    {
        immutable pattern = isTwitch ?
            "Usage: %s%s [index] [new quote text]" :
            "Usage: <b>%s%s<b> [nickname] [index] [new quote text]";
        immutable message = pattern.format(plugin.state.settings.prefix, event.aux);
        chan(plugin.state, event.channel, message);
    }

    string slice = event.content;  // mutable
    string nickname;  // mutable
    string indexString;  // mutable
    ptrdiff_t index;  // mutable

    if (isTwitch)
    {
        nickname = event.channel[1..$];
        immutable results = slice.splitInto(indexString);

        with (SplitResults)
        final switch (results)
        {
        case overrun:
            // Index and new quote line was given, drop down
            break;

        case match:
        case underrun:
            // match: Only an index was given
            // underrun: Message was just !addquote
            return sendUsage();
        }
    }
    else /*if (!isTwitch)*/
    {
        immutable results = slice.splitInto(nickname, indexString);

        with (SplitResults)
        final switch (results)
        {
        case overrun:
            // Index and new quote line was given, drop down
            break;

        case match:
        case underrun:
            // match: Only an index was given
            // underrun: Message was just !addquote
            return sendUsage();
        }
    }

    try
    {
        import lu.string : beginsWith;
        if (indexString.beginsWith('#')) indexString = indexString[1..$];
        index = indexString.to!ptrdiff_t;
    }
    catch (ConvException e)
    {
        return Senders.sendIndexMustBePositiveNumber(plugin, event);
    }

    if ((event.channel !in plugin.quotes) ||
        (nickname !in plugin.quotes[event.channel]))
    {
        // If there are no prior quotes, allocate an array so we can test the length below
        plugin.quotes[event.channel][nickname] = [];
    }

    auto quotes = nickname in plugin.quotes[event.channel];

    if (!quotes.length)
    {
        return Senders.sendNoQuotesForNickname(plugin, event, nickname);
    }
    else if ((index < 0) || (index >= quotes.length))
    {
        return Senders.sendIndexOutOfRange(plugin, event, index, quotes.length);
    }

    immutable prefixSigns = cast(string)plugin.state.server.prefixchars.keys;
    immutable altered = removeWeeChatHead(slice.unquoted, nickname, prefixSigns).unquoted;
    immutable line = altered.length ? altered : slice;

    (*quotes)[index].line = line;
    saveQuotes(plugin);

    enum message = "Quote modified.";
    chan(plugin.state, event.channel, message);
}


// onCommandMergeQuotes
/++
    Merges all quotes of one user to that of another.
 +/
@(IRCEventHandler()
    .onEvent(IRCEvent.Type.CHAN)
    .permissionsRequired(Permissions.operator)
    .channelPolicy(ChannelPolicy.home)
    .addCommand(
        IRCEventHandler.Command()
            .word("mergequotes")
            .policy(PrefixPolicy.prefixed)
            .description("Merges the quotes of two users.")
            .addSyntax("$command [source nickname] [target nickname]")
    )
)
void onCommandMergeQuotes(QuotesPlugin plugin, const ref IRCEvent event)
{
    import dialect.common : isValidNickname;
    import lu.string : SplitResults, plurality, splitInto;
    import std.format : format;

    version(TwitchSupport)
    {
        if (plugin.state.server.daemon == IRCServer.Daemon.twitch)
        {
            enum message = "You cannot merge quotes on Twitch.";
            return chan(plugin.state, event.channel, message);
        }
    }

    void sendUsage()
    {
        enum pattern = "Usage: <b>%s%s<b> [source nickname] [target nickname]";
        immutable message = pattern.format(plugin.state.settings.prefix, event.aux);
        chan(plugin.state, event.channel, message);
    }

    string slice = event.content;  // mutable
    string source;  // mutable
    string target;  // mutable

    immutable results = slice.splitInto(source, target);
    if (results != SplitResults.match) return sendUsage();

    if (!target.isValidNickname(plugin.state.server))
    {
        return Senders.sendInvalidNickname(plugin, event, target);
    }

    const channelQuotes = event.channel in plugin.quotes;
    if (!channelQuotes)
    {
        return Senders.sendNoQuotesForNickname(plugin, event, source);
    }

    const quotes = source in *channelQuotes;
    if (!quotes || !quotes.length)
    {
        return Senders.sendNoQuotesForNickname(plugin, event, source);
    }

    plugin.quotes[event.channel][target] ~= *quotes;

    enum pattern = "<b>%d<b> %s merged.";
    immutable message = pattern.format(
        quotes.length,
        quotes.length.plurality("quote", "quotes"));
    chan(plugin.state, event.channel, message);

    plugin.quotes[event.channel].remove(source);
    saveQuotes(plugin);
}


// onCommandDelQuote
/++
    Deletes a quote, given its index in the storage.
 +/
@(IRCEventHandler()
    .onEvent(IRCEvent.Type.CHAN)
    .permissionsRequired(Permissions.operator)
    .channelPolicy(ChannelPolicy.home)
    .addCommand(
        IRCEventHandler.Command()
            .word("delquote")
            .policy(PrefixPolicy.prefixed)
            .description("Deletes a quote.")
            .addSyntax("On Twitch: $command [index]")
            .addSyntax("Elsewhere: $command [nickname] [index]")
    )
)
void onCommandDelQuote(QuotesPlugin plugin, const ref IRCEvent event)
{
    import lu.string : SplitResults, splitInto;
    import std.format : format;

    immutable isTwitch = (plugin.state.server.daemon == IRCServer.Daemon.twitch);

    void sendUsage()
    {
        immutable pattern = isTwitch ?
            "Usage: %s%s [index]" :
            "Usage: <b>%s%s<b> [nickname] [index]";
        immutable message = pattern.format(plugin.state.settings.prefix, event.aux);
        chan(plugin.state, event.channel, message);
    }

    string nickname;  // mutable
    string indexString;  // mutable

    if (isTwitch)
    {
        if (!event.content.length) return sendUsage();

        nickname = event.channel[1..$];
        indexString = event.content;
    }
    else /*if (!isTwitch)*/
    {
        string slice = event.content;  // mutable

        immutable results = slice.splitInto(nickname, indexString);
        if (results != SplitResults.match) return sendUsage();
    }

    auto channelQuotes = event.channel in plugin.quotes;  // mutable
    if (!channelQuotes)
    {
        return Senders.sendNoQuotesForNickname(plugin, event, nickname);
    }

    if (indexString == "*")
    {
        (*channelQuotes).remove(nickname);

        enum pattern = "All quotes for <h>%s<h> removed.";
        immutable message = pattern.format(nickname);
        chan(plugin.state, event.channel, message);
        // Drop down
    }
    else
    {
        import std.algorithm.mutation : SwapStrategy, remove;
        import std.conv : ConvException, to;

        auto quotes = nickname in *channelQuotes;  // mutable
        if (!quotes || !quotes.length)
        {
            return Senders.sendNoQuotesForNickname(plugin, event, nickname);
        }

        ptrdiff_t index;

        try
        {
            import lu.string : beginsWith;
            if (indexString.beginsWith('#')) indexString = indexString[1..$];
            index = indexString.to!ptrdiff_t;
        }
        catch (ConvException e)
        {
            return Senders.sendIndexMustBePositiveNumber(plugin, event);
        }

        if ((index < 0) || (index >= quotes.length))
        {
            return Senders.sendIndexOutOfRange(plugin, event, index, quotes.length);
        }

        *quotes = (*quotes).remove!(SwapStrategy.stable)(index);

        enum message = "Quote removed, indexes updated.";
        chan(plugin.state, event.channel, message);
        // Drop down
    }

    saveQuotes(plugin);
}


// sendQuoteToChannel
/++
    Sends a [Quote] to a channel.

    Params:
        plugin = The current [QuotesPlugin].
        quote = The [Quote] to report.
        channelName = Name of the channel to send to.
        nickname = Nickname whose quote it is.
        index = Index of the quote in the local storage.
 +/
void sendQuoteToChannel(
    QuotesPlugin plugin,
    const Quote quote,
    const string channelName,
    const string nickname,
    const size_t index)
{
    import std.datetime.systime : SysTime;
    import std.format : format;

    string possibleDisplayName = nickname;  // mutable

    version(TwitchSupport)
    {
        if (plugin.state.server.daemon == IRCServer.Daemon.twitch)
        {
            import kameloso.plugins.common.misc : nameOf;
            possibleDisplayName = plugin.nameOf(nickname);
        }
    }

    const when = SysTime.fromUnixTime(quote.timestamp);
    enum pattern = "%s (<h>%s<h> #%d %02d-%02d-%02d)";
    immutable message = pattern.format(
        quote.line,
        possibleDisplayName,
        index,
        when.year,
        when.month,
        when.day);
    chan(plugin.state, channelName, message);
}


// onWelcome
/++
    Initialises the passed [QuotesPlugin]. Loads the quotes from disk.
 +/
@(IRCEventHandler()
    .onEvent(IRCEvent.Type.RPL_WELCOME)
)
void onWelcome(QuotesPlugin plugin)
{
    plugin.reload();
}


// Senders
/++
    Functions that send common brief snippets of text to the server.
 +/
struct Senders
{
private:
    import std.format : format;

    // sendIndexOutOfRange
    /++
        Called when a supplied quote index was out of range.
<<<<<<< HEAD
=======

        Params:
            plugin = The current [QuotesPlugin].
            event = The original triggering [dialect.defs.IRCEvent|IRCEvent].
            indexGiven = The index given by the triggering user.
            upperBound = The actual upper bounds that `indexGiven` failed to fall within.
>>>>>>> 120a8b10
     +/
    static void sendIndexOutOfRange(
        QuotesPlugin plugin,
        const ref IRCEvent event,
        const ptrdiff_t indexGiven,
        const size_t upperBound)
    {
        enum pattern = "Index <b>#%d<b> out of range; valid is <b>[0..%d]<b> (inclusive).";
        immutable message = pattern.format(indexGiven, upperBound-1);
        chan(plugin.state, event.channel, message);
    }

    // sendInvalidNickname
    /++
        Called when a passed nickname contained invalid characters (or similar).
<<<<<<< HEAD
=======

        Params:
            plugin = The current [QuotesPlugin].
            event = The original triggering [dialect.defs.IRCEvent|IRCEvent].
            nickname = The would-be nickname given by the triggering user.
>>>>>>> 120a8b10
     +/
    static void sendInvalidNickname(
        QuotesPlugin plugin,
        const ref IRCEvent event,
        const string nickname)
    {
        enum pattern = "Invalid nickname: <h>%s<h>";
        immutable message = pattern.format(nickname);
        chan(plugin.state, event.channel, message);
    }

    // sendNoQuotesForNickname
    /++
        Called when there were no quotes to be found for a given nickname.
<<<<<<< HEAD
=======

        Params:
            plugin = The current [QuotesPlugin].
            event = The original triggering [dialect.defs.IRCEvent|IRCEvent].
            nickname = The nickname given by the triggering user.
>>>>>>> 120a8b10
     +/
    static void sendNoQuotesForNickname(
        QuotesPlugin plugin,
        const ref IRCEvent event,
        const string nickname)
    {
        enum pattern = "No quotes on record for <h>%s<h>!";
        immutable message = pattern.format(nickname);
        chan(plugin.state, event.channel, message);
    }

    // sendIndexMustBePositiveNumber
    /++
        Called when a non-integer or negative integer was given as index.
<<<<<<< HEAD
=======

        Params:
            plugin = The current [QuotesPlugin].
            event = The original triggering [dialect.defs.IRCEvent|IRCEvent].
>>>>>>> 120a8b10
     +/
    static void sendIndexMustBePositiveNumber(
        QuotesPlugin plugin,
        const ref IRCEvent event)
    {
        enum message = "Index must be a positive number.";
        chan(plugin.state, event.channel, message);
    }
}


// getRandomQuote
/++
    Fethes a random [Quote] from an array of such.

    Params:
        quotes = Array of [Quote]s to get a random one from.
        nickname = The nickname whose quotes the array contains.
        index = `out` reference index of the quote selected, in the local storage.

    Returns:
        A [Quote], randomly selected.
 +/
auto getRandomQuote(
    const Quote[] quotes,
    const string nickname,
    out size_t index)
{
    import std.random : uniform;

    if (!quotes.length)
    {
        throw new NoQuotesFoundException(
            "No quotes found",
            nickname,
            __FILE__,
            __LINE__);
    }

    index = uniform(0, quotes.length);
    return quotes[index];
}


// getQuoteByIndexString
/++
    Fetches a quote given an index.

    Params:
        quotes = Array of [Quote]s to get a random one from.
        indexStringWithPotentialHash = The index of the [Quote] to fetch,
            as a string, potentially with a leading octothorpe.
        index = `out` reference index of the quote selected, in the local storage.

    Returns:
        A [Quote], selected based on its index in the internal storage.
 +/
auto getQuoteByIndexString(
    const Quote[] quotes,
<<<<<<< HEAD
    /*const*/ string indexString,
=======
    const string indexStringWithPotentialHash,
>>>>>>> 120a8b10
    out size_t index)
{
    import lu.string : beginsWith;
    import std.conv : to;
    import std.random : uniform;

<<<<<<< HEAD
    if (indexString.beginsWith('#')) indexString = indexString[1..$];
=======
    immutable indexString = indexStringWithPotentialHash.beginsWith('#') ?
        indexStringWithPotentialHash[1..$] :
        indexStringWithPotentialHash;
>>>>>>> 120a8b10
    index = indexString.to!size_t;

    if (index >= quotes.length)
    {
        throw new QuoteIndexOutOfRangeException(
            "Quote index out of range",
            index,
            quotes.length,
            __FILE__,
            __LINE__);
    }

    return quotes[index];
}


// getQuoteBySearchTerms
/++
    Fetches a [Quote] whose line matches the passed search terms.

    Params:
        plugin = The current [QuotesPlugin].
        quotes = Array of [Quote]s to get a specific one from based on search terms.
        searchTermsCased = Search terms to apply to the `quotes` array, with letters
            in original casing.
        index = `out` reference index of the quote selected, in the local storage.

    Returns:
        A [Quote] whose line matches the passed search terms.
 +/
Quote getQuoteBySearchTerms(
    QuotesPlugin plugin,
    const Quote[] quotes,
    const string searchTermsCased,
    out size_t index)
{
    import lu.string : contains;
    import std.random : uniform;
    import std.uni : toLower;

    auto stripPunctuation(const string inputString)
    {
        import std.array : replace;

        return inputString
            .replace(".", " ")
            .replace("!", " ")
            .replace("?", " ")
            .replace(",", " ")
            .replace("-", " ")
            .replace("_", " ")
            .replace(`"`, " ")
            .replace("/", " ")
            .replace(";", " ")
            .replace("~", " ")
            .replace(":", " ")
            .replace("<", " ")
            .replace(">", " ")
            .replace("|", " ")
            .replace("'", string.init);
    }

    auto stripDoubleSpaces(const string inputString)
    {
        string output = inputString;  // mutable

        bool hasDoubleSpace = output.contains("  ");  // mutable

        while (hasDoubleSpace)
        {
            import std.array : replace;
            output = output.replace("  ", " ");
            hasDoubleSpace = output.contains("  ");
        }

        return output;
    }

    auto stripBoth(const string inputString)
    {
        return stripDoubleSpaces(stripPunctuation(inputString));
    }

    struct SearchHit
    {
        size_t index;
        string line;
    }

    SearchHit[] searchHits;

    // Try with the search terms that were given first (lowercased)
    string[] flattenedQuotes;  // mutable

    foreach (immutable quote; quotes)
    {
        flattenedQuotes ~= stripDoubleSpaces(quote.line).toLower;
    }

    immutable searchTerms = stripDoubleSpaces(searchTermsCased).toLower;

    foreach (immutable i, immutable flattenedQuote; flattenedQuotes)
    {
        if (!flattenedQuote.contains(searchTerms)) continue;

        if (plugin.quotesSettings.alwaysPickFirstMatch)
        {
            index = i;
            return quotes[index];
        }
        else
        {
            searchHits ~= SearchHit(i, quotes[i].line);
        }
    }

    if (searchHits.length)
    {
        immutable randomHitsIndex = uniform(0, searchHits.length);
        index = searchHits[randomHitsIndex].index;
        return quotes[index];
    }

    // Nothing was found; simplify and try again.
    immutable strippedSearchTerms = stripBoth(searchTerms);
    searchHits = null;

    foreach (immutable i, immutable flattenedQuote; flattenedQuotes)
    {
        if (!stripBoth(flattenedQuote).contains(strippedSearchTerms)) continue;

        if (plugin.quotesSettings.alwaysPickFirstMatch)
        {
            index = i;
            return quotes[index];
        }
        else
        {
            searchHits ~= SearchHit(i, quotes[i].line);
        }
    }

    if (searchHits.length)
    {
        immutable randomHitsIndex = uniform(0, searchHits.length);
        index = searchHits[randomHitsIndex].index;
        return quotes[index];
    }
    else
    {
        throw new NoQuotesSearchMatchException(
            "No quotes found for given search terms",
            searchTermsCased);
    }
}


// removeWeeChatHead
/++
    Removes the WeeChat timestamp and nickname from the front of a string.

    Params:
        line = Full string line as copy/pasted from WeeChat.
        nickname = The nickname to remove (along with the timestamp).
        prefixes = The available user prefixes on the current server.

    Returns:
        The original line with the WeeChat timestamp and nickname sliced away,
        or as it was passed. No new string is ever allocated.
 +/
auto removeWeeChatHead(
    const string line,
    const string nickname,
    const string prefixes) pure @safe
in (nickname.length, "Tried to remove WeeChat head for a nickname but the nickname was empty")
{
    import lu.string : beginsWith, contains, nom, strippedLeft;

    static bool isN(const char c)
    {
        return ((c >= '0') && (c <= '9'));
    }

    string slice = line.strippedLeft;  // mutable

    // See if it has WeeChat timestamps at the front of the message
    // e.g. "12:34:56   @zorael | text text text"

    if (slice.length > 8)
    {
        if (isN(slice[0]) && isN(slice[1]) && (slice[2] == ':') &&
            isN(slice[3]) && isN(slice[4]) && (slice[5] == ':') &&
            isN(slice[6]) && isN(slice[7]) && (slice[8] == ' '))
        {
            // Might yet be WeeChat, keep going
            slice = slice[9..$].strippedLeft;
        }
    }

    // See if it has WeeChat nickname at the front of the message
    // e.g. "@zorael | text text text"

    if (slice.length > nickname.length)
    {
        if ((prefixes.contains(slice[0]) &&
            slice[1..$].beginsWith(nickname)) ||
            slice.beginsWith(nickname))
        {
            slice.nom(nickname);
            slice = slice.strippedLeft;

            if ((slice.length > 2) && (slice[0] == '|'))
            {
                slice = slice[1..$];

                if (slice[0] == ' ')
                {
                    slice = slice.strippedLeft;
                    // Finished
                }
                else
                {
                    // Does not match pattern; undo
                    slice = line;
                }
            }
            else
            {
                // Does not match pattern; undo
                slice = line;
            }
        }
        else
        {
            // Does not match pattern; undo
            slice = line;
        }
    }
    else
    {
        // Only matches the timestmp so don't trust it
        slice = line;
    }

    return slice;
}

///
unittest
{
    immutable prefixes = "!~&@%+";

    {
        enum line = "20:08:27 @zorael | dresing";
        immutable modified = removeWeeChatHead(line, "zorael", prefixes);
        assert((modified == "dresing"), modified);
    }
    {
        enum line = "               20:08:27                   @zorael | dresing";
        immutable modified = removeWeeChatHead(line, "zorael", prefixes);
        assert((modified == "dresing"), modified);
    }
    {
        enum line = "+zorael | dresing";
        immutable modified = removeWeeChatHead(line, "zorael", prefixes);
        assert((modified == "dresing"), modified);
    }
    {
        enum line = "2y:08:27 @zorael | dresing";
        immutable modified = removeWeeChatHead(line, "zorael", prefixes);
        assert((modified == line), modified);
    }
    {
        enum line = "16:08:27       <-- | kameloso (~kameloso@2001:41d0:2:80b4::) " ~
            "has quit (Remote host closed the connection)";
        immutable modified = removeWeeChatHead(line, "kameloso", prefixes);
        assert((modified == line), modified);
    }
}


// loadQuotes
/++
    Loads quotes from disk into an associative array of [Quote]s.
 +/
auto loadQuotes(const string quotesFile)
{
    import lu.json : JSONStorage;
    import std.json : JSONException, JSONType;

    JSONStorage json;
    Quote[][string][string] quotes;

    // No need to try-catch loading the JSON; trust in initResources
    json.load(quotesFile);

    foreach (immutable channelName, channelQuotes; json.object)
    {
        foreach (immutable nickname, nicknameQuotesJSON; channelQuotes.object)
        {
            foreach (quoteJSON; nicknameQuotesJSON.array)
            {
                quotes[channelName][nickname] ~= Quote.fromJSON(quoteJSON);
            }
        }
    }

    foreach (ref channelQuotes; quotes)
    {
        channelQuotes = channelQuotes.rehash();
    }

    return quotes.rehash();
}


// saveQuotes
/++
    Saves quotes to disk in JSON file format.
 +/
void saveQuotes(QuotesPlugin plugin)
{
    import lu.json : JSONStorage;

    JSONStorage json;
    json.reset();
    json.object = null;

    foreach (immutable channelName, channelQuotes; plugin.quotes)
    {
        json[channelName] = null;
        json[channelName].object = null;
        //auto channelQuotesJSON = channelName in json;  // mutable

        foreach (immutable nickname, quotes; channelQuotes)
        {
            //(*channelQuotesJSON)[nickname] = null;
            //(*channelQuotesJSON)[nickname].array = null;
            //auto quotesJSON = nickname in *channelQuotesJSON;  // mutable

            json[channelName][nickname] = null;
            json[channelName][nickname].array = null;

            foreach (quote; quotes)
            {
                //quotesJSON.array ~= quote.toJSON();
                json[channelName][nickname].array ~= quote.toJSON();
            }
        }
    }

    json.save(plugin.quotesFile);
}


// NoQuotesFoundException
/++
    Exception, to be thrown when there were no quotes found for a given user.
 +/
final class NoQuotesFoundException : Exception
{
    /// Nickname whose quotes could not be found.
    string nickname;

    /++
        Constructor taking an extra nickname string.
     +/
    this(
        const string message,
        const string nickname,
        const string file = __FILE__,
        const size_t line = __LINE__,
        Throwable nextInChain = null) pure nothrow @nogc @safe
    {
        this.nickname = nickname;
        super(message, file, line, nextInChain);
    }

    /++
        Constructor.
     +/
    this(
        const string message,
        const string file = __FILE__,
        const size_t line = __LINE__,
        Throwable nextInChain = null) pure nothrow @nogc @safe
    {
        super(message, file, line, nextInChain);
    }
}


// QuoteIndexOutOfRangeException
/++
    Exception, to be thrown when a given quote index was out of bounds.
 +/
final class QuoteIndexOutOfRangeException : Exception
{
    /// Given index (that ended up being out of range).
    ptrdiff_t indexGiven;

    /// Acutal upper bound.
    size_t upperBound;

    /++
        Creates a new [QuoteIndexOutOfRangeException], attaching a given index
        and an index upper bound.
     +/
    this(
        const string message,
        const ptrdiff_t indexGiven,
        const size_t upperBound,
        const string file = __FILE__,
        const size_t line = __LINE__,
        Throwable nextInChain = null) pure nothrow @nogc @safe
    {
        this.indexGiven = indexGiven;
        this.upperBound = upperBound;
        super(message, file, line, nextInChain);
    }

    /++
        Constructor.
     +/
    this(
        const string message,
        const string file = __FILE__,
        const size_t line = __LINE__,
        Throwable nextInChain = null) pure nothrow @nogc @safe
    {
        super(message, file, line, nextInChain);
    }
}


// NoQuoteSearchMatchException
/++
    Exception, to be thrown when given search terms failed to match any stored quotes.
 +/
final class NoQuotesSearchMatchException : Exception
{
    /// Given search terms string.
    string searchTerms;

    /++
        Creates a new [NoQuoteSearchMatchException], attaching a search terms string.
     +/
    this(
        const string message,
        const string searchTerms,
        const string file = __FILE__,
        const size_t line = __LINE__,
        Throwable nextInChain = null) pure nothrow @nogc @safe
    {
        this.searchTerms = searchTerms;
        super(message, file, line, nextInChain);
    }
}


// initResources
/++
    Reads and writes the file of quotes to disk, ensuring that it's there.
 +/
void initResources(QuotesPlugin plugin)
{
    import lu.json : JSONStorage;
    import lu.string : beginsWith;
    import std.json : JSONException, JSONType;

    enum placeholderChannel = "#<lost+found>";

    JSONStorage json;
    bool dirty;

    try
    {
        json.load(plugin.quotesFile);

        // Convert legacy quotes to new ones
        JSONStorage scratchJSON;

        foreach (immutable key, firstLevel; json.object)
        {
            if (key.beginsWith('#')) continue;

            scratchJSON[placeholderChannel] = null;
            scratchJSON[placeholderChannel].object = null;
            scratchJSON[placeholderChannel][key] = firstLevel;
            dirty = true;
        }

        if (dirty)
        {
            foreach (immutable key, firstLevel; json.object)
            {
                if (!key.beginsWith('#')) continue;
                scratchJSON[key] = firstLevel;
            }

            json = scratchJSON;
        }
    }
    catch (JSONException e)
    {
        import kameloso.plugins.common.misc : IRCPluginInitialisationException;

        version(PrintStacktraces) logger.trace(e);
        throw new IRCPluginInitialisationException(
            "Quotes file is malformed",
            plugin.name,
            plugin.quotesFile,
            __FILE__,
            __LINE__);
    }

    // Let other Exceptions pass.

    json.save(plugin.quotesFile);
}


// reload
/++
    Reloads the JSON quotes from disk.
 +/
void reload(QuotesPlugin plugin)
{
    plugin.quotes = loadQuotes(plugin.quotesFile);
}


public:


// QuotesPlugin
/++
    The Quotes plugin provides the ability to save and replay user quotes.

    These are not currently automatically replayed, such as when a user joins,
    but can rather be actively queried by use of the `quote` verb.

    It was historically part of [kameloso.plugins.chatbot.ChatbotPlugin|ChatbotPlugin].
 +/
final class QuotesPlugin : IRCPlugin
{
private:
    import lu.json : JSONStorage;

    /// All Quotes plugin settings gathered.
    QuotesSettings quotesSettings;

    /++
        The in-memory JSON storage of all user quotes.

        It is in the JSON form of `Quote[][string][string]`, where the first key
        is a channel name and the second a nickname.
     +/
    Quote[][string][string] quotes;

    /// Filename of file to save the quotes to.
    @Resource string quotesFile = "quotes.json";

    mixin IRCPluginImpl;
}<|MERGE_RESOLUTION|>--- conflicted
+++ resolved
@@ -161,19 +161,11 @@
             }
 
             size_t index;  // mutable
-<<<<<<< HEAD
-            immutable quote = !searchTerm.length ?
-                getRandomQuote(*quotes, nickname, index) :
-                (searchTerm.representation[0] == '#') ?
-                    getQuoteByIndexString(*quotes, searchTerm[1..$], index) :
-                    getQuoteBySearchTerm(plugin, *quotes, searchTerm, index);
-=======
             immutable quote = !searchTerms.length ?
                 getRandomQuote(*quotes, nickname, index) :
                 (searchTerms.representation[0] == '#') ?
                     getQuoteByIndexString(*quotes, searchTerms[1..$], index) :
                     getQuoteBySearchTerms(plugin, *quotes, searchTerms, index);
->>>>>>> 120a8b10
 
             return sendQuoteToChannel(plugin, quote, event.channel, nickname, index);
         }
@@ -213,11 +205,7 @@
             final switch (results)
             {
             case match:
-<<<<<<< HEAD
-                // No search term
-=======
                 // No search terms
->>>>>>> 120a8b10
                 immutable quote = getRandomQuote(*quotes, nickname, index);
                 return sendQuoteToChannel(plugin, quote, event.channel, nickname, index);
 
@@ -245,13 +233,8 @@
     }
     catch (NoQuotesSearchMatchException e)
     {
-<<<<<<< HEAD
-        enum pattern = "No quotes found for search term \"<b>%s<b>\"";
-        immutable message = pattern.format(e.searchTerm);
-=======
         enum pattern = "No quotes found for search terms \"<b>%s<b>\"";
         immutable message = pattern.format(e.searchTerms);
->>>>>>> 120a8b10
         chan(plugin.state, event.channel, message);
     }
     catch (ConvException e)
@@ -719,15 +702,12 @@
     // sendIndexOutOfRange
     /++
         Called when a supplied quote index was out of range.
-<<<<<<< HEAD
-=======
 
         Params:
             plugin = The current [QuotesPlugin].
             event = The original triggering [dialect.defs.IRCEvent|IRCEvent].
             indexGiven = The index given by the triggering user.
             upperBound = The actual upper bounds that `indexGiven` failed to fall within.
->>>>>>> 120a8b10
      +/
     static void sendIndexOutOfRange(
         QuotesPlugin plugin,
@@ -743,14 +723,11 @@
     // sendInvalidNickname
     /++
         Called when a passed nickname contained invalid characters (or similar).
-<<<<<<< HEAD
-=======
 
         Params:
             plugin = The current [QuotesPlugin].
             event = The original triggering [dialect.defs.IRCEvent|IRCEvent].
             nickname = The would-be nickname given by the triggering user.
->>>>>>> 120a8b10
      +/
     static void sendInvalidNickname(
         QuotesPlugin plugin,
@@ -765,14 +742,11 @@
     // sendNoQuotesForNickname
     /++
         Called when there were no quotes to be found for a given nickname.
-<<<<<<< HEAD
-=======
 
         Params:
             plugin = The current [QuotesPlugin].
             event = The original triggering [dialect.defs.IRCEvent|IRCEvent].
             nickname = The nickname given by the triggering user.
->>>>>>> 120a8b10
      +/
     static void sendNoQuotesForNickname(
         QuotesPlugin plugin,
@@ -787,13 +761,10 @@
     // sendIndexMustBePositiveNumber
     /++
         Called when a non-integer or negative integer was given as index.
-<<<<<<< HEAD
-=======
 
         Params:
             plugin = The current [QuotesPlugin].
             event = The original triggering [dialect.defs.IRCEvent|IRCEvent].
->>>>>>> 120a8b10
      +/
     static void sendIndexMustBePositiveNumber(
         QuotesPlugin plugin,
@@ -853,24 +824,16 @@
  +/
 auto getQuoteByIndexString(
     const Quote[] quotes,
-<<<<<<< HEAD
-    /*const*/ string indexString,
-=======
     const string indexStringWithPotentialHash,
->>>>>>> 120a8b10
     out size_t index)
 {
     import lu.string : beginsWith;
     import std.conv : to;
     import std.random : uniform;
 
-<<<<<<< HEAD
-    if (indexString.beginsWith('#')) indexString = indexString[1..$];
-=======
     immutable indexString = indexStringWithPotentialHash.beginsWith('#') ?
         indexStringWithPotentialHash[1..$] :
         indexStringWithPotentialHash;
->>>>>>> 120a8b10
     index = indexString.to!size_t;
 
     if (index >= quotes.length)
