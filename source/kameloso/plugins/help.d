/++
    The Help plugin serves the `help` command, and nothing else at this point.

    It is used to query the bot for available commands in a tidy list.

    See_Also:
        https://github.com/zorael/kameloso/wiki/Current-plugins#help
        [kameloso.plugins.common.core|plugins.common.core]
        [kameloso.plugins.common.misc|plugins.common.misc]
 +/
module kameloso.plugins.help;

version(WithHelpPlugin):

private:

import kameloso.plugins;
import kameloso.plugins.common.core;
import kameloso.plugins.common.awareness : MinimalAuthentication;
import kameloso.common : logger;
import kameloso.messaging;
import dialect.defs;
import std.typecons : Flag, No, Yes;


// HelpSettings
/++
    Settings for the Help plugin, to toggle it enabled or disabled.
 +/
@Settings struct HelpSettings
{
    /// Whether or not the Help plugin should react to events at all.
    @Enabler bool enabled = true;

    /// Whether or not replies are always sent in queries.
    bool repliesInQuery = true;

    /// Whether or not to include prefix in command listing.
    bool includePrefix = true;
}


// onCommandHelp
/++
    Sends a list of all plugins' commands to the requesting user.

    Plugins don't know about other plugins; the only thing they know of the
    outside world is the thread ID of the main thread ID (stored in
    [kameloso.plugins.common.core.IRCPluginState.mainThread|IRCPluginState.mainThread]).
    As such, we can't easily query each plugin for their
    [kameloso.plugins.common.core.IRCEventHandler.Command|IRCEventHandler.Command]-annotated
    functions.

    To work around this we construct a delegate that accepts an array of
    [kameloso.plugins.common.core.IRCPlugin|IRCPlugins], and pass it to the main thread.
    It will then invoke the delegate with the client-global `plugins` array as argument.

    Once we have the list we format it nicely and send it back to the requester.
 +/
@(IRCEventHandler()
    .onEvent(IRCEvent.Type.CHAN)
    .onEvent(IRCEvent.Type.QUERY)
    .permissionsRequired(Permissions.anyone)
    .channelPolicy(ChannelPolicy.home)
    .addCommand(
        IRCEventHandler.Command()
            .word("help")
            .policy(PrefixPolicy.prefixed)
            .description("Shows a list of all available commands.")
            .addSyntax("$command [plugin] [command]")
    )
)
void onCommandHelp(HelpPlugin plugin, const /*ref*/ IRCEvent event)
{
    import kameloso.constants : BufferSize;
    import kameloso.thread : CarryingFiber;
    import std.typecons : Tuple;
    import core.thread : Fiber;

    alias Payload = Tuple!(IRCPlugin.CommandMetadata[string][string]);

    void dg()
    {
        import lu.string : beginsWith, contains, stripped;

        auto thisFiber = cast(CarryingFiber!Payload)Fiber.getThis;
        assert(thisFiber, "Incorrectly cast Fiber: " ~ typeof(thisFiber).stringof);

        IRCPlugin.CommandMetadata[string][string] allPluginCommands = thisFiber.payload[0];

        IRCEvent mutEvent = event;  // mutable
        mutEvent.content = mutEvent.content.stripped;

        if (plugin.helpSettings.repliesInQuery) mutEvent.channel = string.init;

        if (mutEvent.content.length)
        {
            immutable shorthandNicknamePrefix = plugin.state.client.nickname[0..1] ~ ':';

            if (mutEvent.content.beginsWith(plugin.state.settings.prefix) ||
                mutEvent.content.beginsWith(plugin.state.client.nickname) ||
                mutEvent.content.beginsWith(shorthandNicknamePrefix))
            {
                // Not a plugin, just a prefixed command (probably)
                sendOnlyCommandHelp(plugin, mutEvent, allPluginCommands);
            }
            else if (mutEvent.content.contains!(Yes.decode)(' '))
            {
                // Likely a plugin and a command
                sendPluginCommandHelp(plugin, mutEvent, allPluginCommands);
            }
            else
            {
                // Just one word; print a specified plugin's commands
                sendSpecificPluginListing(plugin, mutEvent, allPluginCommands);
            }
        }
        else
        {
            // Nothing supplied, send the big list
            sendFullPluginListing(plugin, mutEvent, allPluginCommands);
        }
    }

<<<<<<< HEAD
    // Arcane message used to minimise template instantiations and lower memory requirements
    plugin.state.mainThread.send(
        ThreadMessage.PeekGetSet(),
        cast(shared(void delegate(IRCPlugin.CommandMetadata[string][string]) @system))&dg,
        cast(shared(void delegate(string, string, string) @system))null,
        cast(shared(void delegate(bool) @system))null,
        string.init);
=======
    auto fiber = new CarryingFiber!Payload(&dg, BufferSize.fiberStack);
    plugin.state.specialRequests ~= specialRequest!Payload(string.init, fiber);
>>>>>>> 08d4b4e7
}


// sendCommandHelpImpl
/++
    Sends the help text for a command to the querying channel or user.

    Params:
        plugin = The current [HelpPlugin].
        otherPluginName = The name of the plugin that hosts the command we're to
            send the help text for.
        event = The triggering [dialect.defs.IRCEvent|IRCEvent].
        command = String of the command we're to send help text for (sans prefix).
        description = The description text that the event handler function is annotated with.
        syntaxes = The declared different syntaxes of the command.
 +/
void sendCommandHelpImpl(
    HelpPlugin plugin,
    const string otherPluginName,
    const ref IRCEvent event,
    const string command,
    const string description,
    const string[] syntaxes)
{
    import lu.string : beginsWith;
    import std.array : replace;
    import std.conv : text;
    import std.format : format;

    enum pattern = "[<b>%s<b>] <b>%s<b>: %s";
    immutable message = pattern.format(otherPluginName, command, description);
    privmsg(plugin.state, event.channel, event.sender.nickname, message);

    foreach (immutable syntax; syntaxes)
    {
        immutable humanlyReadable = syntax
            .replace("$command", command)
            .replace("$bot", plugin.state.client.nickname)
            .replace("$prefix", plugin.state.settings.prefix)
            .replace("$nickname", event.sender.nickname);

        // Prepend the prefix to non-PrefixPolicy.nickname commands
        immutable prefixedSyntax = (syntax.beginsWith("$bot") || syntax.beginsWith("$prefix")) ?
            humanlyReadable :
            plugin.state.settings.prefix ~ humanlyReadable;
        immutable usage = (syntaxes.length == 1) ?
            "<b>Usage<b>: " ~ prefixedSyntax :
            "* " ~ prefixedSyntax;
        privmsg(plugin.state, event.channel, event.sender.nickname, usage);
    }
}


// sendFullPluginListing
/++
    Sends the help list of all plugins and all commands.

    Params:
        plugin = The current [HelpPlugin].
        event = The triggering [dialect.defs.IRCEvent|IRCEvent].
        allPluginCommands = The metadata of all commands for a particular plugin.
 +/
void sendFullPluginListing(
    HelpPlugin plugin,
    const ref IRCEvent event,
    /*const*/ IRCPlugin.CommandMetadata[string][string] allPluginCommands)
{
    import kameloso.constants : KamelosoInfo;
    import std.algorithm.sorting : sort;
    import std.format : format;

    enum banner = "kameloso IRC bot <b>v" ~
        cast(string)KamelosoInfo.version_ ~
        "<b>, built " ~
        cast(string)KamelosoInfo.built;
    enum availableMessage = "Available bot commands per plugin:";

    privmsg(plugin.state, event.channel, event.sender.nickname, banner);
    privmsg(plugin.state, event.channel, event.sender.nickname, availableMessage);

    foreach (immutable pluginName, pluginCommands; allPluginCommands)
    {
        const nonhiddenCommands = filterHiddenCommands(pluginCommands);

        if (!nonhiddenCommands.length) continue;

        enum width = 12;
        enum pattern = "* <b>%-*s<b> %-([%s]%| %)";
        string[] keys = nonhiddenCommands.keys.sort.release();

        foreach (ref key; keys)
        {
            key = addPrefix(plugin, key, nonhiddenCommands[key].policy);
        }

        immutable message = pattern.format(width, pluginName, keys);
        privmsg(plugin.state, event.channel, event.sender.nickname, message);
    }

    enum pattern = "Use <b>%s%s<b> [<b>plugin<b>] [<b>command<b>] " ~
        "for information about a command.";
    immutable message = pattern.format(plugin.state.settings.prefix, event.aux[$-1]);
    privmsg(plugin.state, event.channel, event.sender.nickname, message);
}


// sendSpecificPluginListing
/++
    Sends the command help listing for a specific plugin.

    Params:
        plugin = The current [HelpPlugin].
        event = The triggering [dialect.defs.IRCEvent|IRCEvent].
        allPluginCommands = The metadata of all commands for a particular plugin.
 +/
void sendSpecificPluginListing(
    HelpPlugin plugin,
    const ref IRCEvent event,
    /*const*/ IRCPlugin.CommandMetadata[string][string] allPluginCommands)
{
    import lu.string : stripped;
    import std.algorithm.sorting : sort;
    import std.format : format;

    assert(event.content.length, "`sendSpecificPluginListing` was called incorrectly; event content is empty");

    void sendNoCommandOfPlugin(const string specifiedPlugin)
    {
        immutable message = "No commands available for plugin <b>" ~ specifiedPlugin ~ "<b>";
        privmsg(plugin.state, event.channel, event.sender.nickname, message);
    }

    // Just one word; print a specified plugin's commands
    immutable specifiedPlugin = event.content.stripped;

    if (auto pluginCommands = specifiedPlugin in allPluginCommands)
    {
        const nonhiddenCommands = filterHiddenCommands(*pluginCommands);
        if (!nonhiddenCommands.length)
        {
            return sendNoCommandOfPlugin(specifiedPlugin);
        }

        enum width = 12;
        enum pattern = "* <b>%-*s<b> %-([%s]%| %)";
        string[] keys = nonhiddenCommands.keys.sort.release();

        foreach (ref key; keys)
        {
            key = addPrefix(plugin, key, nonhiddenCommands[key].policy);
        }

        immutable message = pattern.format(width, specifiedPlugin, keys);
        return privmsg(plugin.state, event.channel, event.sender.nickname, message);
    }
    else
    {
        immutable message = "No such plugin: <b>" ~ event.content ~ "<b>";
        privmsg(plugin.state, event.channel, event.sender.nickname, message);
    }
}


// sendPluginCommandHelp
/++
    Sends the help list of a single command of a specific plugin. Both were supplied.

    Params:
        plugin = The current [HelpPlugin].
        event = The triggering [dialect.defs.IRCEvent|IRCEvent].
        allPluginCommands = The metadata of all commands for this particular plugin.
 +/
void sendPluginCommandHelp(
    HelpPlugin plugin,
    const ref IRCEvent event,
    /*const*/ IRCPlugin.CommandMetadata[string][string] allPluginCommands)
{
    import lu.string : contains, nom, stripped;
    import std.format : format;

    assert(event.content.contains(' '),
        "`sendPluginCommandHelp` was called incorrectly; the content does not " ~
        "have a space-separated plugin and command");

    void sendNoHelpForCommandOfPlugin(const string specifiedCommand, const string specifiedPlugin)
    {
        enum pattern = "No help available for command <b>%s<b> of plugin <b>%s<b>";
        immutable message = pattern.format(specifiedCommand, specifiedPlugin);
        privmsg(plugin.state, event.channel, event.sender.nickname, message);
    }

    string slice = event.content.stripped;
    immutable specifiedPlugin = slice.nom!(Yes.decode)(' ');
    immutable specifiedCommand = stripPrefix(plugin, slice);

    if (const pluginCommands = specifiedPlugin in allPluginCommands)
    {
        if (const command = specifiedCommand in *pluginCommands)
        {
            sendCommandHelpImpl(
                plugin,
                specifiedPlugin,
                event,
                specifiedCommand,
                command.description,
                command.syntaxes);
        }
        else
        {
            return sendNoHelpForCommandOfPlugin(specifiedCommand, specifiedPlugin);
        }
    }
    else
    {
        immutable message = "No such plugin: <b>" ~ specifiedPlugin ~ "<b>";
        privmsg(plugin.state, event.channel, event.sender.nickname, message);
    }
}


// sendOnlyCommandHelp
/++
    Sends the help list of a single command of a specific plugin. Only the command
    was supplied, prefixed with the command prefix.

    Params:
        plugin = The current [HelpPlugin].
        event = The triggering [dialect.defs.IRCEvent|IRCEvent].
        allPluginCommands = The metadata of all commands for this particular plugin.
 +/
void sendOnlyCommandHelp(
    HelpPlugin plugin,
    const ref IRCEvent event,
    /*const*/ IRCPlugin.CommandMetadata[string][string] allPluginCommands)
{
    import lu.string : beginsWith;

    void sendNoCommandSpecified()
    {
        enum message = "No command specified.";
        privmsg(plugin.state, event.channel, event.sender.nickname, message);
    }

    immutable specifiedCommand = stripPrefix(plugin, event.content);

    if (!specifiedCommand.length)
    {
        // Only a prefix was supplied
        return sendNoCommandSpecified();
    }

    foreach (immutable pluginName, pluginCommands; allPluginCommands)
    {
        if (const command = specifiedCommand in pluginCommands)
        {
            return sendCommandHelpImpl(
                plugin,
                pluginName,
                event,
                specifiedCommand,
                command.description,
                command.syntaxes);
        }
    }

    // If we're here there were no command matches
    immutable message = "No such command found: <b>" ~ specifiedCommand ~ "<b>";
    privmsg(plugin.state, event.channel, event.sender.nickname, message);
}


// filterHiddenCommands
/++
    Filters out hidden commands from an associative array of [IRCPlugin.CommandMetadata].

    Params:
        aa = An unfiltered associative array of command metadata.

    Returns:
        A filtered associative array of command metadata.
 +/
auto filterHiddenCommands(IRCPlugin.CommandMetadata[string] aa)
{
    import std.algorithm.iteration : filter;
    import std.array : assocArray, byPair;

    return aa
        .byPair
        .filter!(pair => !pair[1].hidden)
        .assocArray;
}


// addPrefix
/++
    Adds a prefix to a command word; the command prefix if the passed `policy` is
    [kameloso.plugins.common.core.PrefixPolicy.prefixed], the bot nickname if it is
    [kameloso.plugins.common.core.PrefixPolicy.nickname], and as is if it is
    [kameloso.plugins.common.core.PrefixPolicy.direct].

    Params:
        plugin = The current [HelpPlugin].
        word = Command word to add a prefix to.
        policy = The prefix policy of the command `word` relates to.

    Returns:
        The passed `word`, optionally with a prefix prepended.
 +/
auto addPrefix(HelpPlugin plugin, const string word, const PrefixPolicy policy)
{
    with (PrefixPolicy)
    final switch (policy)
    {
    case direct:
        return word;

    case prefixed:
        return plugin.state.settings.prefix ~ word;

    case nickname:
        return plugin.state.client.nickname[0..1] ~ ':' ~ word;
    }
}


// stripPrefix
/++
    Strips any prefixes from the passed string; prefixes being the command prefix,
    the bot's nickname, or the shorthand with only the first letter of the bot's nickname.

    Params:
        plugin = The current [HelpPlugin].
        prefixed = The prefixed string, to strip the prefix of.

    Returns:
        The passed `prefixed` string with any prefixes sliced away.
 +/
auto stripPrefix(HelpPlugin plugin, const string prefixed)
{
    import lu.string : beginsWith;

    static string sliceAwaySeparators(const string orig)
    {
        string slice = orig;  // mutable

        outer:
        while (slice.length > 0)
        {
            switch (slice[0])
            {
            case ':':
            case '!':
            case '?':
            case ' ':
                slice = slice[1..$];
                break;

            default:
                break outer;
            }
        }

        return slice;
    }

    if (prefixed.beginsWith(plugin.state.settings.prefix))
    {
        return prefixed[plugin.state.settings.prefix.length..$];
    }
    else if (prefixed.beginsWith(plugin.state.client.nickname))
    {
        return sliceAwaySeparators(prefixed[plugin.state.client.nickname.length..$]);
    }
    else if (prefixed.beginsWith(plugin.state.client.nickname[0..1] ~ ':'))
    {
        return sliceAwaySeparators(prefixed[2..$]);
    }
    else
    {
        return prefixed;
    }
}


mixin MinimalAuthentication;
mixin PluginRegistration!HelpPlugin;

public:


// HelpPlugin
/++
    The Help plugin serves the `help` command.

    This was originally part of the Chatbot, but it was deemed important enough
    to warrant its own plugin, so that the Chatbot could be disabled while
    keeping this around.
 +/
final class HelpPlugin : IRCPlugin
{
private:
    /// All Help plugin settings gathered.
    HelpSettings helpSettings;

    mixin IRCPluginImpl;
}<|MERGE_RESOLUTION|>--- conflicted
+++ resolved
@@ -122,18 +122,8 @@
         }
     }
 
-<<<<<<< HEAD
-    // Arcane message used to minimise template instantiations and lower memory requirements
-    plugin.state.mainThread.send(
-        ThreadMessage.PeekGetSet(),
-        cast(shared(void delegate(IRCPlugin.CommandMetadata[string][string]) @system))&dg,
-        cast(shared(void delegate(string, string, string) @system))null,
-        cast(shared(void delegate(bool) @system))null,
-        string.init);
-=======
     auto fiber = new CarryingFiber!Payload(&dg, BufferSize.fiberStack);
     plugin.state.specialRequests ~= specialRequest!Payload(string.init, fiber);
->>>>>>> 08d4b4e7
 }
 
 
