/++
    The Admin plugin features bot commands which help with debugging the current
    state, like printing the current list of users, the
    current channels, the raw incoming strings from the server, and some other
    things along the same line.

    It also offers some less debug-y, more administrative functions, like adding
    and removing homes on-the-fly, whitelisting or de-whitelisting account
    names, adding/removing from the operator/staff lists, joining or leaving channels, and such.

    See_Also:
        https://github.com/zorael/kameloso/wiki/Current-plugins#admin
        [kameloso.plugins.common.core|plugins.common.core]
        [kameloso.plugins.common.misc|plugins.common.misc]
 +/
module kameloso.plugins.admin.base;

version(WithAdminPlugin):

private:

import kameloso.plugins.admin.classifiers;
debug import kameloso.plugins.admin.debugging;

import kameloso.plugins;
import kameloso.plugins.common.core;
import kameloso.plugins.common.awareness;
import kameloso.common : logger;
import kameloso.messaging;
import dialect.defs;
import std.concurrency : send;
import std.typecons : Flag, No, Yes;
import core.time : Duration;


version(OmniscientAdmin)
{
    /++
        The [kameloso.plugins.common.core.ChannelPolicy|ChannelPolicy] to mix in
        awareness with depending on whether version `OmniscientAdmin` is set or not.
     +/
    enum omniscientChannelPolicy = ChannelPolicy.any;
}
else
{
    /// Ditto
    enum omniscientChannelPolicy = ChannelPolicy.home;
}


// AdminSettings
/++
    All Admin plugin settings, gathered in a struct.
 +/
@Settings struct AdminSettings
{
private:
    import lu.uda : Unserialisable;

public:
    /// Toggles whether or not the plugin should react to events at all.
    @Enabler bool enabled = true;

    @Unserialisable
    {
        /++
            Toggles whether [onAnyEvent] prints the raw strings of all incoming
            events or not.
         +/
        bool printRaw;

        /++
            Toggles whether [onAnyEvent] prints the raw bytes of the *contents*
            of events or not.
         +/
        bool printBytes;
    }
}


// onAnyEvent
/++
    Prints incoming events to the local terminal, in forms depending on
    which flags have been set with bot commands.

    If [AdminPlugin.printRaw] is set by way of invoking [onCommandPrintRaw],
    prints all incoming server strings.

    If [AdminPlugin.printBytes] is set by way of invoking [onCommandPrintBytes],
    prints all incoming server strings byte by byte.
 +/
debug
@(IRCEventHandler()
    .onEvent(IRCEvent.Type.ANY)
    .channelPolicy(ChannelPolicy.any)
    .chainable(true)
)
void onAnyEvent(AdminPlugin plugin, const ref IRCEvent event)
{
    if (plugin.state.settings.headless) return;
    onAnyEventImpl(plugin, event);
}


// onCommandShowUser
/++
    Prints the details of one or more specific, supplied users to the local terminal.

    It basically prints the matching [dialect.defs.IRCUser|IRCUsers].
 +/
debug
version(IncludeHeavyStuff)
@(IRCEventHandler()
    .onEvent(IRCEvent.Type.CHAN)
    .onEvent(IRCEvent.Type.QUERY)
    .permissionsRequired(Permissions.admin)
    .channelPolicy(ChannelPolicy.home)
    .addCommand(
        IRCEventHandler.Command()
            .word("user")
            .policy(PrefixPolicy.nickname)
            .description("[debug] Prints out information about one or more " ~
                "specific users to the local terminal.")
            .addSyntax("$command [nickname] [nickname] ...")
    )
)
void onCommandShowUser(AdminPlugin plugin, const ref IRCEvent event)
{
    if (plugin.state.settings.headless) return;
    onCommandShowUserImpl(plugin, event);
}


// onCommandWhoami
/++
    Sends what we know of the inquiring user.
 +/
@(IRCEventHandler()
    .onEvent(IRCEvent.Type.CHAN)
    .onEvent(IRCEvent.Type.QUERY)
    .permissionsRequired(Permissions.anyone)
    .channelPolicy(ChannelPolicy.home)
    .addCommand(
        IRCEventHandler.Command()
            .word("whoami")
            .policy(PrefixPolicy.prefixed)
            .description("Replies with what we know of the inquiring user.")
    )
)
void onCommandWhoami(AdminPlugin plugin, const ref IRCEvent event)
{
    import lu.conv : Enum;
    import std.format : format;

    immutable account = event.sender.account.length ? event.sender.account : "*";
    string message;  // mutable

    if (event.channel.length)
    {
        enum pattern = "You are <h>%s<h>@<b>%s<b> (%s), class:<b>%s<b> in the scope of <b>%s<b>.";
        message = pattern.format(event.sender.nickname, account, event.sender.hostmask,
            Enum!(IRCUser.Class).toString(event.sender.class_), event.channel);
    }
    else
    {
        enum pattern = "You are <h>%s<h>@<b>%s<b> (%s), class:<b>%s<b> in a global scope.";
        message = pattern.format(event.sender.nickname, account, event.sender.hostmask,
            Enum!(IRCUser.Class).toString(event.sender.class_));
    }

    privmsg(plugin.state, event.channel, event.sender.nickname, message);
}


// onCommandSave
/++
    Saves current configuration to disk.

    This saves all plugins' settings, not just this plugin's, effectively
    regenerating the configuration file.
 +/
@(IRCEventHandler()
    .onEvent(IRCEvent.Type.CHAN)
    .onEvent(IRCEvent.Type.QUERY)
    .permissionsRequired(Permissions.admin)
    .channelPolicy(ChannelPolicy.home)
    .addCommand(
        IRCEventHandler.Command()
            .word("save")
            .policy(PrefixPolicy.nickname)
            .description("Saves current configuration.")
    )
)
void onCommandSave(AdminPlugin plugin, const ref IRCEvent event)
{
    import kameloso.thread : ThreadMessage;

    enum message = "Saving configuration to disk.";
    privmsg(plugin.state, event.channel, event.sender.nickname, message);
    plugin.state.mainThread.send(ThreadMessage.save());
}


// onCommandShowUsers
/++
    Prints out the current `users` array of the [AdminPlugin]'s
    [kameloso.plugins.common.core.IRCPluginState|IRCPluginState] to the local terminal.
 +/
debug
version(IncludeHeavyStuff)
@(IRCEventHandler()
    .onEvent(IRCEvent.Type.CHAN)
    .onEvent(IRCEvent.Type.QUERY)
    .permissionsRequired(Permissions.admin)
    .channelPolicy(ChannelPolicy.home)
    .addCommand(
        IRCEventHandler.Command()
            .word("users")
            .policy(PrefixPolicy.nickname)
            .description("[debug] Prints out the current users array to the local terminal.")
    )
)
void onCommandShowUsers(AdminPlugin plugin)
{
    if (plugin.state.settings.headless) return;
    onCommandShowUsersImpl(plugin);
}


// onCommandSudo
/++
    Sends supplied text to the server, verbatim.

    You need basic knowledge of IRC server strings to use this.
 +/
debug
@(IRCEventHandler()
    .onEvent(IRCEvent.Type.CHAN)
    .onEvent(IRCEvent.Type.QUERY)
    .permissionsRequired(Permissions.admin)
    .channelPolicy(omniscientChannelPolicy)
    .addCommand(
        IRCEventHandler.Command()
            .word("sudo")
            .policy(PrefixPolicy.nickname)
            .description("[debug] Sends supplied text to the server, verbatim.")
            .addSyntax("$command [raw string]")
    )
)
void onCommandSudo(AdminPlugin plugin, const ref IRCEvent event)
{
    return onCommandSudoImpl(plugin, event);
}


// onCommandQuit
/++
    Sends a [dialect.defs.IRCEvent.Type.QUIT|IRCEvent.Type.QUIT] event to the server.

    If any extra text is following the "quit" command, it uses that as the quit
    reason. Otherwise it falls back to what is specified in the configuration file.
 +/

@(IRCEventHandler()
    .onEvent(IRCEvent.Type.CHAN)
    .onEvent(IRCEvent.Type.QUERY)
    .permissionsRequired(Permissions.admin)
    .channelPolicy(ChannelPolicy.home)
    .addCommand(
        IRCEventHandler.Command()
            .word("quit")
            .policy(PrefixPolicy.nickname)
            .description("Disconnects from the server and exits the program.")
            .addSyntax("$command [optional quit reason]")
    )
)
void onCommandQuit(AdminPlugin plugin, const ref IRCEvent event)
{
    quit(plugin.state, event.content);
}


// onCommandHome
/++
    Adds or removes channels to/from the list of currently active home channels,
    in the [kameloso.pods.IRCBot.homeChannels|IRCBot.homeChannels] array of
    the current [AdminPlugin]'s [kameloso.plugins.common.core.IRCPluginState|IRCPluginState].

    Merely passes on execution to [addHome] and [delHome].
 +/
@(IRCEventHandler()
    .onEvent(IRCEvent.Type.CHAN)
    .onEvent(IRCEvent.Type.QUERY)
    .permissionsRequired(Permissions.admin)
    .channelPolicy(ChannelPolicy.home)
    .addCommand(
        IRCEventHandler.Command()
            .word("home")
            .policy(PrefixPolicy.prefixed)
            .description("Adds or removes a channel to/from the list of home channels.")
            .addSyntax("$command add [channel]")
            .addSyntax("$command del [channel]")
            .addSyntax("$command list")
    )
)
void onCommandHome(AdminPlugin plugin, const ref IRCEvent event)
{
    import lu.string : nom, strippedRight;
    import std.format : format;
    import std.typecons : Flag, No, Yes;

    void sendUsage()
    {
        enum pattern = "Usage: <b>%s%s<b> [add|del|list] [channel]";
        immutable message = pattern.format(plugin.state.settings.prefix, event.aux[$-1]);
        privmsg(plugin.state, event.channel, event.sender.nickname, message);
    }

    if (!event.content.length)
    {
        return sendUsage();
    }

    string slice = event.content.strippedRight;  // mutable
    immutable verb = slice.nom!(Yes.inherit)(' ');

    switch (verb)
    {
    case "add":
        return plugin.addHome(event, slice);

    case "del":
        return plugin.delHome(event, slice);

    case "list":
        enum pattern = "Current home channels: %-(<b>%s<b>, %)<b>";
        immutable message = pattern.format(plugin.state.bot.homeChannels);
        return privmsg(plugin.state, event.channel, event.sender.nickname, message);

    default:
        return sendUsage();
    }
}


// addHome
/++
    Adds a channel to the list of currently active home channels, in the
    [kameloso.pods.IRCBot.homeChannels|IRCBot.homeChannels] array of the
    current [AdminPlugin]'s [kameloso.plugins.common.core.IRCPluginState|IRCPluginState].

    Follows up with a [core.thread.fiber.Fiber|Fiber] to verify that the channel
    was actually joined.

    Params:
        plugin = The current [AdminPlugin].
        event = The triggering [dialect.defs.IRCEvent|IRCEvent].
        rawChannel = The channel to be added, potentially in unstripped, cased form.
 +/
void addHome(AdminPlugin plugin, const /*ref*/ IRCEvent event, const string rawChannel)
in (rawChannel.length, "Tried to add a home but the channel string was empty")
{
    import kameloso.plugins.common.delayawait : await, unawait;
    import dialect.common : isValidChannel;
    import lu.string : stripped;
    import std.algorithm.searching : canFind, countUntil;
    import std.uni : toLower;

    immutable channelName = rawChannel.stripped.toLower;

    if (!channelName.isValidChannel(plugin.state.server))
    {
        enum message = "Invalid channel name.";
        return privmsg(plugin.state, event.channel, event.sender.nickname, message);
    }

    if (plugin.state.bot.homeChannels.canFind(channelName))
    {
        enum message = "We are already in that home channel.";
        return privmsg(plugin.state, event.channel, event.sender.nickname, message);
    }

    // We need to add it to the homeChannels array so as to get ChannelPolicy.home
    // ChannelAwareness to pick up the SELFJOIN.
    plugin.state.bot.homeChannels ~= channelName;
    plugin.state.updates |= typeof(plugin.state.updates).bot;

    enum addedMessage = "Home added.";
    privmsg(plugin.state, event.channel, event.sender.nickname, addedMessage);

    immutable existingChannelIndex = plugin.state.bot.guestChannels.countUntil(channelName);

    if (existingChannelIndex != -1)
    {
        import std.algorithm.mutation : SwapStrategy, remove;

        logger.info("We're already in this channel as a guest. Cycling.");

        // Make sure there are no duplicates between homes and channels.
        plugin.state.bot.guestChannels = plugin.state.bot.guestChannels
            .remove!(SwapStrategy.unstable)(existingChannelIndex);

        return cycle(plugin, channelName);
    }

    join(plugin.state, channelName);

    // We have to follow up and see if we actually managed to join the channel
    // There are plenty ways for it to fail.

    import kameloso.thread : CarryingFiber;
    import core.thread : Fiber;

    static immutable IRCEvent.Type[13] joinTypes =
    [
        IRCEvent.Type.ERR_BANNEDFROMCHAN,
        IRCEvent.Type.ERR_INVITEONLYCHAN,
        IRCEvent.Type.ERR_BADCHANNAME,
        IRCEvent.Type.ERR_LINKCHANNEL,
        IRCEvent.Type.ERR_TOOMANYCHANNELS,
        IRCEvent.Type.ERR_FORBIDDENCHANNEL,
        IRCEvent.Type.ERR_CHANNELISFULL,
        IRCEvent.Type.ERR_BADCHANNELKEY,
        IRCEvent.Type.ERR_BADCHANNAME,
        IRCEvent.Type.RPL_BADCHANPASS,
        IRCEvent.Type.ERR_SECUREONLYCHAN,
        IRCEvent.Type.ERR_SSLONLYCHAN,
        IRCEvent.Type.SELFJOIN,
    ];

    void dg()
    {
        CarryingFiber!IRCEvent thisFiber;

        while (true)
        {
            thisFiber = cast(CarryingFiber!IRCEvent)(Fiber.getThis);
            assert(thisFiber, "Incorrectly cast Fiber: `" ~ typeof(thisFiber).stringof ~ '`');
            assert((thisFiber.payload != IRCEvent.init), "Uninitialised payload in carrying fiber");

            if (thisFiber.payload.channel == channelName) break;

            // Different channel; yield fiber, wait for another event
            Fiber.yield();
        }

        const followupEvent = thisFiber.payload;

        scope(exit) unawait(plugin, joinTypes[]);

        with (IRCEvent.Type)
        switch (followupEvent.type)
        {
        case SELFJOIN:
            // Success!
            // return so as to not drop down and undo the addition below.
            return;

        case ERR_LINKCHANNEL:
            // We were redirected. Still assume we wanted to add this one?
            logger.info("Redirected!");
            plugin.state.bot.homeChannels ~= followupEvent.content.toLower;  // note: content
            // Drop down and undo original addition
            break;

        default:
            enum message = "Failed to join home channel.";
            privmsg(plugin.state, event.channel, event.sender.nickname, message);
            break;
        }

        // Undo original addition
        import std.algorithm.mutation : SwapStrategy, remove;
        import std.algorithm.searching : countUntil;

        immutable homeIndex = plugin.state.bot.homeChannels.countUntil(followupEvent.channel);

        if (homeIndex != -1)
        {
            plugin.state.bot.homeChannels = plugin.state.bot.homeChannels
                .remove!(SwapStrategy.unstable)(homeIndex);
            plugin.state.updates |= typeof(plugin.state.updates).bot;
        }
        /*else
        {
            logger.error("Tried to remove non-existent home channel.");
        }*/
    }

    import kameloso.constants : BufferSize;

    Fiber fiber = new CarryingFiber!IRCEvent(&dg, BufferSize.fiberStack);
    await(plugin, fiber, joinTypes);
}


// delHome
/++
    Removes a channel from the list of currently active home channels, from the
    [kameloso.pods.IRCBot.homeChannels|IRCBot.homeChannels] array of the
    current [AdminPlugin]'s [kameloso.plugins.common.core.IRCPluginState|IRCPluginState].
 +/
void delHome(AdminPlugin plugin, const ref IRCEvent event, const string rawChannel)
in (rawChannel.length, "Tried to delete a home but the channel string was empty")
{
    import lu.string : stripped;
    import std.algorithm.mutation : SwapStrategy, remove;
    import std.algorithm.searching : countUntil;
    import std.uni : toLower;

    immutable channelName = rawChannel.stripped.toLower;
    immutable homeIndex = plugin.state.bot.homeChannels.countUntil(channelName);

    if (homeIndex == -1)
    {
        import std.format : format;

        enum pattern = "Channel <b>%s<b> was not listed as a home.";
        immutable message = pattern.format(channelName);
        return privmsg(plugin.state, event.channel, event.sender.nickname, message);
    }

    plugin.state.bot.homeChannels = plugin.state.bot.homeChannels
        .remove!(SwapStrategy.unstable)(homeIndex);
    plugin.state.updates |= typeof(plugin.state.updates).bot;
    part(plugin.state, channelName);

    if (channelName != event.channel)
    {
        // We didn't just leave the channel, so we can report success
        // Otherwise we get ERR_CANNOTSENDTOCHAN
        enum message = "Home removed.";
        privmsg(plugin.state, event.channel, event.sender.nickname, message);
    }
}


// onCommandWhitelist
/++
    Adds a nickname to the list of users who may trigger the bot, to the current
    [dialect.defs.IRCClient.Class.whitelist|IRCClient.Class.whitelist] of the
    current [AdminPlugin]'s [kameloso.plugins.common.core.IRCPluginState|IRCPluginState].

    This is on a [kameloso.plugins.common.core.Permissions.operator|Permissions.operator] level.
 +/
@(IRCEventHandler()
    .onEvent(IRCEvent.Type.CHAN)
    .permissionsRequired(Permissions.operator)
    .channelPolicy(ChannelPolicy.home)
    .addCommand(
        IRCEventHandler.Command()
            .word("whitelist")
            .policy(PrefixPolicy.prefixed)
            .description("Adds or removes an account to/from the whitelist of users " ~
                "(in the current channel).")
            .addSyntax("$command add [account or nickname]")
            .addSyntax("$command del [account or nickname]")
            .addSyntax("$command list")
    )
)
void onCommandWhitelist(AdminPlugin plugin, const ref IRCEvent event)
{
    return plugin.manageClassLists(event, "whitelist");
}


// onCommandElevated
/++
    Adds a nickname to the list of users who may trigger the bot, to the current
    list of [dialect.defs.IRCClient.Class.elevated|IRCClient.Class.elevated] users of the
    current [AdminPlugin]'s [kameloso.plugins.common.core.IRCPluginState|IRCPluginState].

    This is on a [kameloso.plugins.common.core.Permissions.operator|Permissions.operator] level.
 +/
@(IRCEventHandler()
    .onEvent(IRCEvent.Type.CHAN)
    .permissionsRequired(Permissions.operator)
    .channelPolicy(ChannelPolicy.home)
    .addCommand(
        IRCEventHandler.Command()
            .word("elevated")
            .policy(PrefixPolicy.prefixed)
            .description("Adds or removes an account to/from the list of elevated users " ~
                "(in the current channel).")
            .addSyntax("$command add [account or nickname]")
            .addSyntax("$command del [account or nickname]")
            .addSyntax("$command list")
    )
)
void onCommandElevated(AdminPlugin plugin, const ref IRCEvent event)
{
    return plugin.manageClassLists(event, "elevated");
}


// onCommandOperator
/++
    Adds a nickname or account to the list of users who may trigger lower-level
    functions of the bot, without being a full admin.
 +/
@(IRCEventHandler()
    .onEvent(IRCEvent.Type.CHAN)
    .permissionsRequired(Permissions.staff)
    .channelPolicy(ChannelPolicy.home)
    .addCommand(
        IRCEventHandler.Command()
            .word("operator")
            .policy(PrefixPolicy.prefixed)
            .description("Adds or removes an account to/from the operator list of " ~
                "operators/moderators (of the current channel).")
            .addSyntax("$command add [account or nickname]")
            .addSyntax("$command del [account or nickname]")
            .addSyntax("$command list")
    )
)
void onCommandOperator(AdminPlugin plugin, const ref IRCEvent event)
{
    return plugin.manageClassLists(event, "operator");
}


// onCommandStaff
/++
    Adds a nickname or account to the list of users who may trigger even lower level
    functions of the bot, without being a full admin. This roughly corresponds to
    channel owners.
 +/
@(IRCEventHandler()
    .onEvent(IRCEvent.Type.CHAN)
    .permissionsRequired(Permissions.admin)
    .channelPolicy(ChannelPolicy.home)
    .addCommand(
        IRCEventHandler.Command()
            .word("staff")
            .policy(PrefixPolicy.prefixed)
            .description("Adds or removes an account to/from the staff list (of the current channel).")
            .addSyntax("$command add [account or nickname]")
            .addSyntax("$command del [account or nickname]")
            .addSyntax("$command list")
    )
)
void onCommandStaff(AdminPlugin plugin, const ref IRCEvent event)
{
    return plugin.manageClassLists(event, "staff");
}


// onCommandBlacklist
/++
    Adds a nickname to the list of users who may not trigger the bot whatsoever,
    except on actions annotated [kameloso.plugins.common.core.Permissions.ignore|Permissions.ignore].

    This is on a [kameloso.plugins.common.core.Permissions.operator|Permissions.operator] level.
 +/
@(IRCEventHandler()
    .onEvent(IRCEvent.Type.CHAN)
    .permissionsRequired(Permissions.operator)
    .channelPolicy(ChannelPolicy.home)
    .addCommand(
        IRCEventHandler.Command()
            .word("blacklist")
            .policy(PrefixPolicy.prefixed)
            .description("Adds or removes an account to/from the blacklist of " ~
                "people who may explicitly not trigger the bot (in the current channel).")
            .addSyntax("$command add [account or nickname]")
            .addSyntax("$command del [account or nickname]")
            .addSyntax("$command list")
    )
)
void onCommandBlacklist(AdminPlugin plugin, const ref IRCEvent event)
{
    return plugin.manageClassLists(event, "blacklist");
}


// onCommandReload
/++
    Asks plugins to reload their resources and/or configuration as they see fit.
 +/
@(IRCEventHandler()
    .onEvent(IRCEvent.Type.CHAN)
    .onEvent(IRCEvent.Type.QUERY)
    .permissionsRequired(Permissions.admin)
    .channelPolicy(ChannelPolicy.home)
    .addCommand(
        IRCEventHandler.Command()
            .word("reload")
            .policy(PrefixPolicy.nickname)
            .description("Asks plugins to reload their resources and/or configuration as they see fit.")
            .addSyntax("$command [optional plugin name]")
    )
)
void onCommandReload(AdminPlugin plugin, const ref IRCEvent event)
{
    import kameloso.thread : ThreadMessage;
    import std.conv : text;

    immutable message = event.content.length ?
        text("Reloading plugin \"<b>", event.content, "<b>\".") :
        "Reloading plugins.";

    privmsg(plugin.state, event.channel, event.sender.nickname, message);
    plugin.state.mainThread.send(ThreadMessage.reload(event.content));
}


// onCommandPrintRaw
/++
    Toggles a flag to print all incoming events *raw*.

    This is for debugging purposes.
 +/
debug
@(IRCEventHandler()
    .onEvent(IRCEvent.Type.CHAN)
    .onEvent(IRCEvent.Type.QUERY)
    .permissionsRequired(Permissions.admin)
    .channelPolicy(ChannelPolicy.home)
    .addCommand(
        IRCEventHandler.Command()
            .word("printraw")
            .policy(PrefixPolicy.nickname)
            .description("[debug] Toggles a flag to print all incoming events raw.")
    )
)
void onCommandPrintRaw(AdminPlugin plugin, const ref IRCEvent event)
{
    onCommandPrintRawImpl(plugin, event);
}


// onCommandPrintBytes
/++
    Toggles a flag to print all incoming events *as individual bytes*.

    This is for debugging purposes.
 +/
debug
@(IRCEventHandler()
    .onEvent(IRCEvent.Type.CHAN)
    .onEvent(IRCEvent.Type.QUERY)
    .permissionsRequired(Permissions.admin)
    .channelPolicy(ChannelPolicy.home)
    .addCommand(
        IRCEventHandler.Command()
            .word("printbytes")
            .policy(PrefixPolicy.nickname)
            .description("[debug] Toggles a flag to print all incoming events as individual bytes.")
    )
)
void onCommandPrintBytes(AdminPlugin plugin, const ref IRCEvent event)
{
    onCommandPrintBytesImpl(plugin, event);
}


// onCommandJoin
/++
    Joins a supplied channel.
 +/
@(IRCEventHandler()
    .onEvent(IRCEvent.Type.CHAN)
    .onEvent(IRCEvent.Type.QUERY)
    .permissionsRequired(Permissions.admin)
    .channelPolicy(ChannelPolicy.home)
    .addCommand(
        IRCEventHandler.Command()
            .word("join")
            .policy(PrefixPolicy.nickname)
            .description("Joins a guest channel.")
            .addSyntax("$command [channel]")
    )
)
void onCommandJoin(AdminPlugin plugin, const ref IRCEvent event)
{
    import lu.string : splitInto, stripped;

    if (!event.content.length)
    {
        enum message = "No channels to join supplied...";
        return privmsg(plugin.state, event.channel, event.sender.nickname, message);
    }

    string slice = event.content.stripped;  // mutable
    string channel;
    string key;

    cast(void)slice.splitInto(channel, key);
    join(plugin.state, channel, key);
}


// onCommandPart
/++
    Parts a supplied channel.
 +/
@(IRCEventHandler()
    .onEvent(IRCEvent.Type.CHAN)
    .onEvent(IRCEvent.Type.QUERY)
    .permissionsRequired(Permissions.admin)
    .channelPolicy(ChannelPolicy.home)
    .addCommand(
        IRCEventHandler.Command()
            .word("part")
            .policy(PrefixPolicy.nickname)
            .description("Parts a channel.")
            .addSyntax("$command [channel]")
    )
)
void onCommandPart(AdminPlugin plugin, const ref IRCEvent event)
{
    import lu.string : splitInto, stripped;

    if (!event.content.length)
    {
        enum message = "No channels to part supplied...";
        return privmsg(plugin.state, event.channel, event.sender.nickname, message);
    }

    string slice = event.content.stripped;  // mutable
    string channel;
    string reason;

    cast(void)slice.splitInto(channel, reason);
    part(plugin.state, channel, reason);
}


// onCommandSet
/++
    Sets a plugin option by variable string name.
 +/
@(IRCEventHandler()
    .onEvent(IRCEvent.Type.CHAN)
    .onEvent(IRCEvent.Type.QUERY)
    .permissionsRequired(Permissions.admin)
    .channelPolicy(ChannelPolicy.home)
    .addCommand(
        IRCEventHandler.Command()
            .word("set")
            .policy(PrefixPolicy.nickname)
            .description("Changes a setting of a plugin.")
            .addSyntax("$command [plugin].[setting]=[value]")
    )
)
void onCommandSet(AdminPlugin plugin, const /*ref*/ IRCEvent event)
{
    import kameloso.thread : CarryingFiber, ThreadMessage;
    import kameloso.constants : BufferSize;
    import std.typecons : Tuple;
    import core.thread : Fiber;

    alias Payload = Tuple!(bool);

    void dg()
    {
        auto thisFiber = cast(CarryingFiber!Payload)Fiber.getThis;
        assert(thisFiber, "Incorrectly cast Fiber: " ~ typeof(thisFiber).stringof);

        immutable success = thisFiber.payload[0];

        if (success)
        {
            enum message = "Setting changed.";
            privmsg(plugin.state, event.channel, event.sender.nickname, message);
        }
        else
        {
            enum message = "Invalid syntax or plugin/setting name.";
            privmsg(plugin.state, event.channel, event.sender.nickname, message);
        }
    }

<<<<<<< HEAD
    // Arcane message used to minimise template instantiations and lower memory requirements
    plugin.state.mainThread.send(
        ThreadMessage.PeekGetSet(),
        cast(shared(void delegate(IRCPlugin.CommandMetadata[string][string]) @system))null,
        cast(shared(void delegate(string, string, string) @system))null,
        cast(shared(void delegate(bool) @system))&dg,
        event.content);
=======
    auto fiber = new CarryingFiber!Payload(&dg, BufferSize.fiberStack);
    plugin.state.specialRequests ~= specialRequest!Payload(event.content, fiber);
>>>>>>> 08d4b4e7
}


// onCommandGet
/++
    Fetches a setting of a given plugin, or a list of all settings of a given plugin
    if no setting name supplied.

    Filename paths to certificate files and private keys will be visible to users
    of this, so be careful with what permissions should be required.
 +/
@(IRCEventHandler()
    .onEvent(IRCEvent.Type.CHAN)
    .onEvent(IRCEvent.Type.QUERY)
    .permissionsRequired(Permissions.admin)
    .channelPolicy(ChannelPolicy.home)
    .addCommand(
        IRCEventHandler.Command()
            .word("get")
            .policy(PrefixPolicy.nickname)
            .description("Fetches a setting of a given plugin, " ~
                "or a list of all available settings of a given plugin.")
            .addSyntax("$command [plugin].[setting]")
            .addSyntax("$command [plugin]")
    )
)
void onCommandGet(AdminPlugin plugin, const /*ref*/ IRCEvent event)
{
    import kameloso.constants : BufferSize;
    import kameloso.thread : CarryingFiber, ThreadMessage;
    import std.typecons : Tuple;
    import core.thread : Fiber;

    alias Payload = Tuple!(string, string, string);

    void dg()
    {
        auto thisFiber = cast(CarryingFiber!Payload)Fiber.getThis;
        assert(thisFiber, "Incorrectly cast Fiber: " ~ typeof(thisFiber).stringof);

        immutable pluginName = thisFiber.payload[0];
        immutable setting = thisFiber.payload[1];
        immutable value = thisFiber.payload[2];

        if (pluginName.length)
        {
            if (setting.length)
            {
                import lu.string : contains;
                import std.format : format;

                immutable pattern = value.contains(' ') ?
                    "%s.%s=\"%s\"" :
                    "%s.%s=%s";
                immutable message = pattern.format(pluginName, setting, value);
                privmsg(plugin.state, event.channel, event.sender.nickname, message);
            }
            else if (value.length)
            {
                privmsg(plugin.state, event.channel, event.sender.nickname, value);
            }
            else
            {
                enum message = "Invalid setting.";
                privmsg(plugin.state, event.channel, event.sender.nickname, message);
            }
        }
        else
        {
            enum message = "Invalid plugin.";
            privmsg(plugin.state, event.channel, event.sender.nickname, message);
        }
    }

<<<<<<< HEAD
    // Arcane message used to minimise template instantiations and lower memory requirements
    plugin.state.mainThread.send(
        ThreadMessage.PeekGetSet(),
        cast(shared(void delegate(IRCPlugin.CommandMetadata[string][string]) @system))null,
        cast(shared(void delegate(string, string, string) @system))&dg,
        cast(shared(void delegate(bool) @system))null,
        event.content);
=======
    auto fiber = new CarryingFiber!Payload(&dg, BufferSize.fiberStack);
    plugin.state.specialRequests ~= specialRequest!Payload(event.content, fiber);
>>>>>>> 08d4b4e7
}


// onCommandAuth
/++
    Asks the [kameloso.plugins.services.connect.ConnectService|ConnectService] to
    (re-)authenticate to services.
 +/
version(WithConnectService)
@(IRCEventHandler()
    .onEvent(IRCEvent.Type.CHAN)
    .onEvent(IRCEvent.Type.QUERY)
    .permissionsRequired(Permissions.admin)
    .channelPolicy(ChannelPolicy.home)
    .addCommand(
        IRCEventHandler.Command()
            .word("auth")
            .policy(PrefixPolicy.nickname)
            .description("(Re-)authenticates with services. Useful if the server " ~
                "has forcefully logged the bot out.")
    )
)
void onCommandAuth(AdminPlugin plugin)
{
    version(TwitchSupport)
    {
        if (plugin.state.server.daemon == IRCServer.Daemon.twitch) return;
    }

    import kameloso.thread : ThreadMessage, boxed;
    import std.concurrency : send;

    plugin.state.mainThread.send(ThreadMessage.busMessage("connect", boxed("auth")));
}


// onCommandStatus
/++
    Dumps information about the current state of the bot to the local terminal.

    This can be very spammy.
 +/
debug
version(IncludeHeavyStuff)
@(IRCEventHandler()
    .onEvent(IRCEvent.Type.CHAN)
    .onEvent(IRCEvent.Type.QUERY)
    .permissionsRequired(Permissions.admin)
    .channelPolicy(ChannelPolicy.home)
    .addCommand(
        IRCEventHandler.Command()
            .word("status")
            .policy(PrefixPolicy.nickname)
            .description("[debug] Dumps information about the current state of the bot to the local terminal.")
    )
)
void onCommandStatus(AdminPlugin plugin)
{
    if (plugin.state.settings.headless) return;
    onCommandStatusImpl(plugin);
}


// onCommandSummary
/++
    Causes a connection summary to be printed to the terminal.
 +/
@(IRCEventHandler()
    .onEvent(IRCEvent.Type.CHAN)
    .onEvent(IRCEvent.Type.QUERY)
    .permissionsRequired(Permissions.admin)
    .channelPolicy(ChannelPolicy.home)
    .addCommand(
        IRCEventHandler.Command()
            .word("summary")
            .policy(PrefixPolicy.nickname)
            .description("Prints a connection summary to the local terminal.")
    )
)
void onCommandSummary(AdminPlugin plugin)
{
    import kameloso.thread : ThreadMessage;
    plugin.state.mainThread.send(ThreadMessage.wantLiveSummary());
}


// onCommandCycle
/++
    Cycles (parts and immediately rejoins) a channel.
 +/
@(IRCEventHandler()
    .onEvent(IRCEvent.Type.CHAN)
    .onEvent(IRCEvent.Type.QUERY)
    .permissionsRequired(Permissions.admin)
    .channelPolicy(ChannelPolicy.home)
    .addCommand(
        IRCEventHandler.Command()
            .word("cycle")
            .policy(PrefixPolicy.nickname)
            .description("Cycles (parts and rejoins) a channel.")
            .addSyntax("$command [optional channel] [optional delay] [optional key(s)]")
    )
)
void onCommandCycle(AdminPlugin plugin, const /*ref*/ IRCEvent event)
{
    import kameloso.time : DurationStringException, abbreviatedDuration;
    import lu.string : nom, stripped;
    import std.conv : ConvException, text, to;

    string slice = event.content.stripped;  // mutable

    if (!slice.length)
    {
        return cycle(plugin, event.channel);
    }

    immutable channelName = slice.nom!(Yes.inherit)(' ');

    if (channelName !in plugin.state.channels)
    {
        enum message = "I am not in that channel.";
        return privmsg(plugin.state, event.channel, event.sender.nickname, message);
    }

    if (!slice.length)
    {
        return cycle(plugin, channelName);
    }

    immutable delaystring = slice.nom!(Yes.inherit)(' ');

    try
    {
        immutable delay = abbreviatedDuration(delaystring);
        cycle(plugin, channelName, delay, slice);
    }
    catch (ConvException _)
    {
        import std.format : format;

        enum pattern = `"<b>%s<b>" is not a valid number for seconds to delay.`;
        immutable message = pattern.format(slice);
        privmsg(plugin.state, event.channel, event.sender.nickname, message);
    }
    catch (DurationStringException e)
    {
        privmsg(plugin.state, event.channel, event.sender.nickname, e.msg);
    }
}


// cycle
/++
    Implementation of cycling, called by [onCommandCycle]

    Params:
        plugin = The current [AdminPlugin].
        channelName = The name of the channel to cycle.
        delay_ = [core.time.Duration|Duration] to delay rejoining.
        key = The key to use when rejoining the channel.
 +/
void cycle(
    AdminPlugin plugin,
    const string channelName,
    const Duration delay_ = Duration.zero,
    const string key = string.init)
{
    import kameloso.plugins.common.delayawait : await, delay;
    import kameloso.thread : CarryingFiber;
    import core.thread : Fiber;

    void dg()
    {
        while (true)
        {
            auto thisFiber = cast(CarryingFiber!IRCEvent)(Fiber.getThis);
            assert(thisFiber, "Incorrectly cast Fiber: `" ~ typeof(thisFiber).stringof ~ '`');
            assert((thisFiber.payload != IRCEvent.init), "Uninitialised payload in carrying fiber");

            const partEvent = thisFiber.payload;

            if (partEvent.channel == channelName)
            {
                void joinDg()
                {
                    join(plugin.state, channelName, key);
                }

                if (delay_ == Duration.zero)
                {
                    return joinDg();
                }
                else
                {
                    import core.time : seconds;
                    return delay(plugin, &joinDg, delay_);
                }
            }

            // Wrong channel, wait for the next SELFPART
            Fiber.yield();
        }
    }

    import kameloso.constants : BufferSize;

    Fiber fiber = new CarryingFiber!IRCEvent(&dg, BufferSize.fiberStack);
    await(plugin, fiber, IRCEvent.Type.SELFPART);
    part(plugin.state, channelName, "Cycling");
}


// onCommandMask
/++
    Adds, removes or lists hostmasks used to identify users on servers that
    don't employ services.
 +/
@(IRCEventHandler()
    .onEvent(IRCEvent.Type.CHAN)
    .onEvent(IRCEvent.Type.QUERY)
    .permissionsRequired(Permissions.admin)
    .channelPolicy(ChannelPolicy.home)
    .addCommand(
        IRCEventHandler.Command()
            .word("hostmask")
            .policy(PrefixPolicy.prefixed)
            .description("Modifies a hostmask definition, for use on servers without services accounts.")
            .addSyntax("$command add [account] [hostmask]")
            .addSyntax("$command del [hostmask]")
            .addSyntax("$command list")
    )
    .addCommand(
        IRCEventHandler.Command()
            .word("mask")
            .policy(PrefixPolicy.prefixed)
            .hidden(true)
    )
)
void onCommandMask(AdminPlugin plugin, const ref IRCEvent event)
{
    import lu.string : SplitResults, contains, nom, splitInto, stripped;
    import std.format : format;

    if (!plugin.state.settings.preferHostmasks)
    {
        enum message = "This bot is not currently configured to use hostmasks for authentication.";
        return privmsg(plugin.state, event.channel, event.sender.nickname, message);
    }

    void sendUsage()
    {
        enum pattern = "Usage: <b>%s%s<b> [add|del|list] [args...]";
        immutable message = pattern.format(plugin.state.settings.prefix, event.aux[$-1]);
        privmsg(plugin.state, event.channel, event.sender.nickname, message);
    }

    string slice = event.content.stripped;  // mutable
    immutable verb = slice.nom!(Yes.inherit)(' ');

    switch (verb)
    {
    case "add":
        string account;
        string mask;

        immutable results = slice.splitInto(account, mask);

        if (results != SplitResults.match)
        {
            enum pattern = "Usage: <b>%s%s add<b> [account] [hostmask]";
            immutable message = pattern.format(plugin.state.settings.prefix, event.aux[$-1]);
            return privmsg(plugin.state, event.channel, event.sender.nickname, message);
        }

        return plugin.modifyHostmaskDefinition(Yes.add, account, mask, event);

    case "del":
    case "remove":
        if (!slice.length || slice.contains(' '))
        {
            enum pattern = "Usage: <b>%s%s del<b> [hostmask]";
            immutable message = pattern.format(plugin.state.settings.prefix, event.aux[$-1]);
            return privmsg(plugin.state, event.channel, event.sender.nickname, message);
        }

        return plugin.modifyHostmaskDefinition(No.add, string.init, slice, event);

    case "list":
        return plugin.listHostmaskDefinitions(event);

    default:
        return sendUsage();
    }
}


// listHostmaskDefinitions
/++
    Lists existing hostmask definitions.

    Params:
        plugin = The current [AdminPlugin].
        event = The instigating [dialect.defs.IRCEvent|IRCEvent].
 +/
void listHostmaskDefinitions(AdminPlugin plugin, const ref IRCEvent event)
{
    import lu.json : JSONStorage, populateFromJSON;

    JSONStorage json;
    //json.reset();
    json.load(plugin.hostmasksFile);

    string[string] aa;
    aa.populateFromJSON(json);

    // Remove any placeholder examples
    enum examplePlaceholderKey = "<nickname>!<ident>@<address>";
    aa.remove(examplePlaceholderKey);

    if (aa.length)
    {
        if (event == IRCEvent.init)
        {
            import std.json : JSONValue;
            import std.stdio : stdout, writeln;

            logger.log("Current hostmasks:");
            // json can contain the example placeholder, so make a new one out of aa
            writeln(JSONValue(aa).toPrettyString);
            if (plugin.state.settings.flush) stdout.flush();
        }
        else
        {
            import std.format : format;

            enum pattern = "Current hostmasks: <b>%s<b>";
            immutable message = pattern.format(aa);
            privmsg(plugin.state, event.channel, event.sender.nickname, message);
        }
    }
    else
    {
        enum message = "There are presently no hostmasks defined.";

        if (event == IRCEvent.init)
        {
            logger.info(message);
        }
        else
        {
            privmsg(plugin.state, event.channel, event.sender.nickname, message);
        }
    }
}


// onCommandBus
/++
    Sends an internal bus message to other plugins, much like how such can be
    sent with the Pipeline plugin.
 +/
debug
@(IRCEventHandler()
    .onEvent(IRCEvent.Type.CHAN)
    .onEvent(IRCEvent.Type.QUERY)
    .permissionsRequired(Permissions.admin)
    .channelPolicy(ChannelPolicy.home)
    .addCommand(
        IRCEventHandler.Command()
            .word("bus")
            .policy(PrefixPolicy.nickname)
            .description("[debug] Sends an internal bus message.")
            .addSyntax("$command [header] [content]")
    )
)
void onCommandBus(AdminPlugin plugin, const ref IRCEvent event)
{
    onCommandBusImpl(plugin, event.content);
}


import kameloso.thread : Sendable;

// onBusMessage
/++
    Receives a passed [kameloso.thread.Boxed|Boxed] instance with the "`admin`"
    header, and calls functions based on the payload message.

    This is used in the Pipeline plugin, to allow us to trigger admin verbs via
    the command-line pipe.

    Params:
        plugin = The current [AdminPlugin].
        header = String header describing the passed content payload.
        content = Message content.
 +/
void onBusMessage(AdminPlugin plugin, const string header, shared Sendable content)
{
    import kameloso.thread : Boxed;
    import lu.string : contains, nom, strippedRight;

    // Don't return if disabled, as it blocks us from re-enabling with verb set
    if (header != "admin") return;

    auto message = cast(Boxed!string)content;
    assert(message, "Incorrectly cast message: " ~ typeof(message).stringof);

    string slice = message.payload.strippedRight;
    immutable verb = slice.nom!(Yes.inherit)(' ');

    switch (verb)
    {
    debug
    {
        version(IncludeHeavyStuff)
        {
            import kameloso.printing : printObject;

            case "users":
                return plugin.onCommandShowUsers();

            case "status":
                return plugin.onCommandStatus();

            case "user":
                if (const user = slice in plugin.state.users)
                {
                    printObject(*user);
                }
                else
                {
                    logger.error("No such user: <l>", slice);
                }
                break;

            case "state":
                printObject(plugin.state);
                break;
        }

        case "printraw":
            plugin.adminSettings.printRaw = !plugin.adminSettings.printRaw;
            return;

        case "printbytes":
            plugin.adminSettings.printBytes = !plugin.adminSettings.printBytes;
            return;
    }

    case "set":
        import kameloso.constants : BufferSize;
        import kameloso.thread : CarryingFiber;
        import std.typecons : Tuple;
        import core.thread : Fiber;

        alias Payload = Tuple!(bool);

        void dg()
        {
            auto thisFiber = cast(CarryingFiber!Payload)Fiber.getThis;
            assert(thisFiber, "Incorrectly cast Fiber: " ~ typeof(thisFiber).stringof);

            immutable success = thisFiber.payload[0];

            if (success)
            {
                logger.log("Setting changed.");
            }
            else
            {
                logger.error("Invalid syntax or plugin/setting name.");
            }
        }

<<<<<<< HEAD
        // Arcane message used to minimise template instantiations and lower memory requirements
        return plugin.state.mainThread.send(
            ThreadMessage.PeekGetSet(),
            cast(shared(void delegate(IRCPlugin.CommandMetadata[string][string]) @system))null,
            cast(shared(void delegate(string, string, string) @system))null,
            cast(shared(void delegate(bool) @system))&dg,
            slice);
=======
        auto fiber = new CarryingFiber!Payload(&dg, BufferSize.fiberStack);
        plugin.state.specialRequests ~= specialRequest!Payload(slice, fiber);
        return;
>>>>>>> 08d4b4e7

    case "save":
        import kameloso.thread : ThreadMessage;

        logger.log("Saving configuration to disk.");
        return plugin.state.mainThread.send(ThreadMessage.save());

    case "reload":
        import kameloso.thread : ThreadMessage;

        if (slice.length)
        {
            enum pattern = `Reloading plugin "<i>%s</>".`;
            logger.logf(pattern, slice);
        }
        else
        {
            logger.log("Reloading plugins.");
        }

        return plugin.state.mainThread.send(ThreadMessage.reload(slice));

    case "whitelist":
    case "elevated":
    case "operator":
    case "staff":
    case "blacklist":
        import lu.string : SplitResults, splitInto;

        string subverb;
        string channelName;

        immutable results = slice.splitInto(subverb, channelName);
        if (results == SplitResults.underrun)
        {
            // verb_channel_nickname
            enum pattern = "Invalid bus message syntax; expected <l>%s</> " ~
                "[verb] [channel] [nickname if add/del], got \"<l>%s</>\"";
            return logger.warningf(pattern, verb, message.payload.strippedRight);
        }

        switch (subverb)
        {
        case "add":
        case "del":
            immutable user = slice;

            if (!user.length)
            {
                return logger.warning("Invalid bus message syntax; no user supplied, " ~
                    "only channel <l>", channelName);
            }

            if (subverb == "add")
            {
                return plugin.lookupEnlist(user, verb, channelName);
            }
            else /*if (subverb == "del")*/
            {
                return plugin.delist(user, verb, channelName);
            }

        case "list":
            return plugin.listList(channelName, verb);

        default:
            enum pattern = "Invalid bus message <l>%s</> subverb <l>%s";
            logger.warningf(pattern, verb, subverb);
            break;
        }
        break;

    case "hostmask":
        import lu.string : nom;

        immutable subverb = slice.nom!(Yes.inherit)(' ');

        switch (subverb)
        {
        case "add":
            import lu.string : SplitResults, splitInto;

            string account;
            string mask;

            immutable results = slice.splitInto(account, mask);
            if (results != SplitResults.match)
            {
                return logger.warning("Invalid bus message syntax; " ~
                    "expected hostmask add [account] [hostmask]");
            }

            IRCEvent lvalueEvent;
            return modifyHostmaskDefinition(plugin, Yes.add, account, mask, lvalueEvent);

        case "del":
        case "remove":
            if (!slice.length)
            {
                return logger.warning("Invalid bus message syntax; " ~
                    "expected hostmask del [hostmask]");
            }

            IRCEvent lvalueEvent;
            return modifyHostmaskDefinition(plugin, No.add, string.init, slice, lvalueEvent);

        case "list":
            IRCEvent lvalueEvent;
            return listHostmaskDefinitions(plugin, lvalueEvent);

        default:
            enum pattern = "Invalid bus message <l>%s</> subverb <l>%s";
            logger.warningf(pattern, verb, subverb);
            break;
        }
        break;

    case "summary":
        return plugin.onCommandSummary();

    default:
        enum pattern = "[admin] Unimplemented bus message verb: <l>%s";
        logger.errorf(pattern, verb);
        break;
    }
}


mixin UserAwareness!omniscientChannelPolicy;
mixin ChannelAwareness!omniscientChannelPolicy;
mixin PluginRegistration!(AdminPlugin, -4.priority);

version(TwitchSupport)
{
    mixin TwitchAwareness!omniscientChannelPolicy;
}

public:


// AdminPlugin
/++
    The Admin plugin is a plugin aimed for administrative use and debugging.

    It was historically part of the [kameloso.plugins.chatbot.ChatbotPlugin|ChatbotPlugin].
 +/
final class AdminPlugin : IRCPlugin
{
package:
    import kameloso.constants : KamelosoFilenames;

    /// All Admin options gathered.
    AdminSettings adminSettings;

    /// File with user definitions. Must be the same as in `persistence.d`.
    @Resource string userFile = KamelosoFilenames.users;

    /// File with hostmasks definitions. Must be the same as in `persistence.d`.
    @Resource string hostmasksFile = KamelosoFilenames.hostmasks;

    mixin IRCPluginImpl;
}<|MERGE_RESOLUTION|>--- conflicted
+++ resolved
@@ -871,18 +871,8 @@
         }
     }
 
-<<<<<<< HEAD
-    // Arcane message used to minimise template instantiations and lower memory requirements
-    plugin.state.mainThread.send(
-        ThreadMessage.PeekGetSet(),
-        cast(shared(void delegate(IRCPlugin.CommandMetadata[string][string]) @system))null,
-        cast(shared(void delegate(string, string, string) @system))null,
-        cast(shared(void delegate(bool) @system))&dg,
-        event.content);
-=======
     auto fiber = new CarryingFiber!Payload(&dg, BufferSize.fiberStack);
     plugin.state.specialRequests ~= specialRequest!Payload(event.content, fiber);
->>>>>>> 08d4b4e7
 }
 
 
@@ -957,18 +947,8 @@
         }
     }
 
-<<<<<<< HEAD
-    // Arcane message used to minimise template instantiations and lower memory requirements
-    plugin.state.mainThread.send(
-        ThreadMessage.PeekGetSet(),
-        cast(shared(void delegate(IRCPlugin.CommandMetadata[string][string]) @system))null,
-        cast(shared(void delegate(string, string, string) @system))&dg,
-        cast(shared(void delegate(bool) @system))null,
-        event.content);
-=======
     auto fiber = new CarryingFiber!Payload(&dg, BufferSize.fiberStack);
     plugin.state.specialRequests ~= specialRequest!Payload(event.content, fiber);
->>>>>>> 08d4b4e7
 }
 
 
@@ -1443,19 +1423,9 @@
             }
         }
 
-<<<<<<< HEAD
-        // Arcane message used to minimise template instantiations and lower memory requirements
-        return plugin.state.mainThread.send(
-            ThreadMessage.PeekGetSet(),
-            cast(shared(void delegate(IRCPlugin.CommandMetadata[string][string]) @system))null,
-            cast(shared(void delegate(string, string, string) @system))null,
-            cast(shared(void delegate(bool) @system))&dg,
-            slice);
-=======
         auto fiber = new CarryingFiber!Payload(&dg, BufferSize.fiberStack);
         plugin.state.specialRequests ~= specialRequest!Payload(slice, fiber);
         return;
->>>>>>> 08d4b4e7
 
     case "save":
         import kameloso.thread : ThreadMessage;
