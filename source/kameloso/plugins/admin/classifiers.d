/++
    Implementation of Admin plugin functionality regarding user classifiers.
    For internal use.

    The [dialect.defs.IRCEvent|IRCEvent]-annotated handlers must be in the same module
    as the [kameloso.plugins.admin.base.AdminPlugin|AdminPlugin], but these implementation
    functions can be offloaded here to limit module size a bit.

    See_Also:
        [kameloso.plugins.admin.base|admin.base]
 +/
module kameloso.plugins.admin.classifiers;

version(WithAdminPlugin):

private:

import kameloso.plugins.admin.base;

import kameloso.plugins.common.misc : nameOf;
import kameloso.common : logger;
import kameloso.messaging;
import dialect.defs;
import std.algorithm.comparison : among;
import std.typecons : Flag, No, Yes;

package:


// manageClassLists
/++
    Common code for enlisting and delisting nicknames/accounts.

    Params:
        plugin = The current [kameloso.plugins.admin.base.AdminPlugin|AdminPlugin].
        event = The triggering [dialect.defs.IRCEvent|IRCEvent].
        list = Which list to add/remove from; "staff", "whitelist", "elevated",
            "operator" or "blacklist".
 +/
void manageClassLists(
    AdminPlugin plugin,
    const ref IRCEvent event,
    const string list)
in (list.among!("whitelist", "blacklist", "elevated", "operator", "staff"),
    list ~ " is not whitelist, elevated, operator, staff nor blacklist")
{
    import lu.string : beginsWith, nom, strippedRight;
    import std.typecons : Flag, No, Yes;

    void sendUsage()
    {
        import std.format : format;

        enum pattern = "Usage: <b>%s%s<b> [add|del|list]";
        immutable message = pattern.format(plugin.state.settings.prefix, list);
        privmsg(plugin.state, event.channel, event.sender.nickname, message);
    }

    if (!event.content.length)
    {
        return sendUsage();
    }

    string slice = event.content;  // mutable
    immutable verb = slice.nom!(Yes.inherit)(' ');
    if (slice.beginsWith('@')) slice = slice[1..$];
    slice = slice.strippedRight;
    immutable channelName = slice.length ? slice : event.channel;

    switch (verb)
    {
    case "add":
        return plugin.lookupEnlist(slice, list, channelName, event);

    case "del":
        return plugin.delist(slice, list, channelName, event);

    case "list":
        return plugin.listList(channelName, list, event);

    default:
        return sendUsage();
    }
}


// listList
/++
    Sends a list of the current users in the whitelist, operator list, list of
    elevated users, staff, or the blacklist to the querying user or channel.

    Params:
        plugin = The current [kameloso.plugins.admin.base.AdminPlugin|AdminPlugin].
<<<<<<< HEAD
        channel = The channel the list relates to.
=======
        channelName = The channel the list relates to.
>>>>>>> 902cf24f
        list = Which list to list; "whitelist", "elevated", "operator", "staff" or "blacklist".
        event = Optional [dialect.defs.IRCEvent|IRCEvent] that instigated the listing.
 +/
void listList(
    AdminPlugin plugin,
    const string channelName,
    const string list,
    const IRCEvent event = IRCEvent.init)
in (list.among!("whitelist", "blacklist", "elevated", "operator", "staff"),
    list ~ " is not whitelist, elevated, operator, staff nor blacklist")
{
    import lu.json : JSONStorage;
    import std.format : format;

    immutable asWhat =
        (list == "operator") ? "operators" :
        (list == "staff") ? "staff" :
        (list == "elevated") ? "elevated users" :
        (list == "whitelist") ? "whitelisted users" :
        /*(list == "blacklist") ?*/ "blacklisted users";

    JSONStorage json;
    json.reset();
    json.load(plugin.userFile);

    if ((channelName in json[list].object) && json[list][channelName].array.length)
    {
        import std.algorithm.iteration : map;

        auto userlist = json[list][channelName].array
            .map!(jsonEntry => jsonEntry.str);

        if (event.sender.nickname.length)
        {
            enum pattern = "Current %s in <b>%s<b>: %-(<h>%s<h>, %)<h>";
            immutable message = pattern.format(asWhat, channelName, userlist);
            privmsg(plugin.state, event.channel, event.sender.nickname, message);
        }
        else
        {
            enum pattern = "Current %s in <l>%s</>: %-(<h>%s</>, %)</>";
            logger.infof(pattern, asWhat, channelName, userlist);
        }
    }
    else
    {
        if (event.sender.nickname.length)
        {
            enum pattern = "There are no %s in <b>%s<b>.";
            immutable message = pattern.format(asWhat, channelName);
            privmsg(plugin.state, event.channel, event.sender.nickname, message);
        }
        else
        {
            enum pattern = "There are no %s in <l>%s</>.";
            logger.infof(pattern, asWhat, channelName);
        }
    }
}


// lookupEnlist
/++
    Adds an account to either the whitelist, operator list, list of elevated users,
    staff, or the blacklist.

    Passes the `list` parameter to [alterAccountClassifier], for list selection.

    Params:
        plugin = The current [kameloso.plugins.admin.base.AdminPlugin|AdminPlugin].
        specified = The nickname or account to white-/blacklist.
        list = Which of "whitelist", "elevated", "operator", "staff" or "blacklist" to add to.
<<<<<<< HEAD
        channel = Which channel the enlisting relates to.
=======
        channelName = Which channel the enlisting relates to.
>>>>>>> 902cf24f
        event = Optional instigating [dialect.defs.IRCEvent|IRCEvent].
 +/
void lookupEnlist(
    AdminPlugin plugin,
    const string specified,
    const string list,
    const string channelName,
    const IRCEvent event = IRCEvent.init)
in (list.among!("whitelist", "blacklist", "elevated", "operator", "staff"),
    list ~ " is not whitelist, operator, staff nor blacklist")
{
    import dialect.common : isValidNickname;
    import lu.string : beginsWith, contains;

    static immutable listTypes =
    [
        "staff",
        "operator",
        "elevated",
        "whitelist",
        "blacklist",
    ];

    immutable asWhat =
        (list == "operator") ? "an operator" :
        (list == "staff") ? "staff" :
        (list == "elevated") ? "elevated" :
        (list == "whitelist") ? "a whitelisted user" :
        /*(list == "blacklist") ?*/ "a blacklisted user";

    /// Report result, either to the local terminal or to the IRC channel/sender
    void report(const AlterationResult result, const string id)
    {
        import std.format : format;

        if (event.sender.nickname.length)
        {
            // IRC report

            with (AlterationResult)
            final switch (result)
            {
            case success:
                enum pattern = "Added <h>%s<h> as <b>%s<b> in %s.";
                immutable message = pattern.format(id, asWhat, channelName);
                privmsg(plugin.state, event.channel, event.sender.nickname, message);
                break;

            case noSuchAccount:
            case noSuchChannel:
                assert(0, "Invalid delist-only `AlterationResult` passed to `lookupEnlist.report`");

            case alreadyInList:
                enum pattern = "<h>%s<h> was already <b>%s<b> in %s.";
                immutable message = pattern.format(id, asWhat, channelName);
                privmsg(plugin.state, event.channel, event.sender.nickname, message);
                break;
            }
        }
        else
        {
            // Terminal report

            with (AlterationResult)
            final switch (result)
            {
            case success:
                enum pattern = "Added <h>%s</> as %s in %s.";
                logger.infof(pattern, id, asWhat, channelName);
                break;

            case noSuchAccount:
            case noSuchChannel:
                assert(0, "Invalid enlist-only `AlterationResult` passed to `lookupEnlist.report`");

            case alreadyInList:
                enum pattern = "<h>%s</> is already %s in %s.";
                logger.infof(pattern, id, asWhat, channelName);
                break;
            }
        }
    }

    const user = specified in plugin.state.users;

    if (user && user.account.length)
    {
        // user.nickname == specified
        foreach (immutable thisList; listTypes)
        {
            if (thisList == list) continue;
            plugin.alterAccountClassifier(No.add, thisList, user.account, channelName);
        }

        immutable result = plugin.alterAccountClassifier(Yes.add, list, user.account, channelName);
        return report(result, nameOf(*user));
    }
    else if (!specified.length)
    {
        if (event.sender.nickname.length)
        {
            // IRC report
            privmsg(plugin.state, event.channel, event.sender.nickname,
                "No nickname supplied.");
        }
        else
        {
            // Terminal report
            logger.warning("No nickname supplied.");
        }
        return;
    }
    else if (!specified.isValidNickname(plugin.state.server))
    {
        if (event.sender.nickname.length)
        {
            import std.format : format;

            // IRC report

            enum pattern = "Invalid nickname/account: <4>%s<c>";
            immutable message = pattern.format(specified);
            privmsg(plugin.state, event.channel, event.sender.nickname, message);
        }
        else
        {
            // Terminal report
            enum pattern = "Invalid nickname/account: <l>%s";
            logger.warningf(pattern, specified);
        }
        return;
    }

    void onSuccess(const string id)
    {
        version(TwitchSupport)
        {
            if (plugin.state.server.daemon == IRCServer.Daemon.twitch)
            {
                import std.algorithm.iteration : filter;

                if (const userInList = id in plugin.state.users)
                {
                    foreach (immutable thisList; listTypes)
                    {
                        if (thisList == list) continue;
                        plugin.alterAccountClassifier(No.add, thisList, id, channelName);
                    }

                    immutable result = plugin.alterAccountClassifier(Yes.add, list, id, channelName);
                    return report(result, nameOf(*userInList));
                }

                // If we're here, assume a display name was specified and look up the account
                auto usersWithThisDisplayName = plugin.state.users
                    .byValue
                    .filter!(u => u.displayName == id);

                if (!usersWithThisDisplayName.empty)
                {
                    foreach (immutable thisList; listTypes)
                    {
                        if (thisList == list) continue;

                        plugin.alterAccountClassifier(No.add, thisList,
                            usersWithThisDisplayName.front.account, channelName);
                    }

                    immutable result = plugin.alterAccountClassifier(Yes.add,
                        list, usersWithThisDisplayName.front.account, channelName);
                    return report(result, id);
                }

                // Assume a valid account was specified even if we can't see it, and drop down
            }
        }

        foreach (immutable thisList; listTypes)
        {
            if (thisList == list) continue;
            plugin.alterAccountClassifier(No.add, thisList, id, channelName);
        }

        immutable result = plugin.alterAccountClassifier(Yes.add, list, id, channelName);
        report(result, id);
    }

    void onFailure(const IRCUser failureUser)
    {
        logger.trace("(Assuming unauthenticated nickname or offline account was specified)");
        return onSuccess(failureUser.nickname);
    }

    version(TwitchSupport)
    {
        if (plugin.state.server.daemon == IRCServer.Daemon.twitch)
        {
            return onSuccess(specified);
        }
    }

    // User not on record or on record but no account; WHOIS and try based on results
    import kameloso.plugins.common.mixins : WHOISFiberDelegate;

    mixin WHOISFiberDelegate!(onSuccess, onFailure);

    enqueueAndWHOIS(specified);
}


// delist
/++
    Removes a nickname from either the whitelist, operator list, list of elevated
    users, staff, or the blacklist.

    Passes the `list` parameter to [alterAccountClassifier], for list selection.

    Params:
        plugin = The current [kameloso.plugins.admin.base.AdminPlugin|AdminPlugin].
        account = The account to delist.
        list = Which of "whitelist", "elevated", "operator", "staff" or "blacklist" to remove from.
<<<<<<< HEAD
        channel = Which channel the enlisting relates to.
=======
        channelName = Which channel the enlisting relates to.
>>>>>>> 902cf24f
        event = Optional instigating [dialect.defs.IRCEvent|IRCEvent].
 +/
void delist(
    AdminPlugin plugin,
    const string account,
    const string list,
    const string channelName,
    const IRCEvent event = IRCEvent.init)
in (list.among!("whitelist", "blacklist", "elevated", "operator", "staff"),
    list ~ " is not whitelist, operator, staff nor blacklist")
{
    import std.format : format;

    if (!account.length)
    {
        if (event.sender.nickname.length)
        {
            // IRC report
            privmsg(plugin.state, event.channel, event.sender.nickname, "No account specified.");
        }
        else
        {
            // Terminal report
            logger.warning("No account specified.");
        }
        return;
    }

    immutable asWhat =
        (list == "operator") ? "an operator" :
        (list == "staff") ? "staff" :
        (list == "elevated") ? "elevated" :
        (list == "whitelist") ? "a whitelisted user" :
        /*(list == "blacklist") ?*/ "a blacklisted user";

    immutable result = plugin.alterAccountClassifier(No.add, list, account, channelName);

    if (event.sender.nickname.length)
    {
        // IRC report

        with (AlterationResult)
        final switch (result)
        {
        case alreadyInList:
            assert(0, "Invalid enlist-only `AlterationResult` returned to `delist`");

        case noSuchAccount:
        case noSuchChannel:
            enum pattern = "<h>%s<h> isn't <b>%s<b> in %s.";
            immutable message = pattern.format(account, asWhat, channelName);
            privmsg(plugin.state, event.channel, event.sender.nickname, message);
            break;

        case success:
            enum pattern = "Removed <h>%s<h> as <b>%s<b> in %s.";
            immutable message = pattern.format(account, asWhat, channelName);
            privmsg(plugin.state, event.channel, event.sender.nickname, message);
            break;
        }
    }
    else
    {
        // Terminal report

        with (AlterationResult)
        final switch (result)
        {
        case alreadyInList:
            assert(0, "Invalid enlist-only `AlterationResult` returned to `delist`");

        case noSuchAccount:
            enum pattern = "No such account <h>%s</> was found as %s in %s.";
            logger.infof(pattern, account, asWhat, channelName);
            break;

        case noSuchChannel:
            enum pattern = "Account <h>%s</> isn't %s in %s.";
            logger.infof(pattern, account, asWhat, channelName);
            break;

        case success:
            enum pattern = "Removed <h>%s</> as %s in %s.";
            logger.infof(pattern, account, asWhat, channelName);
            break;
        }
    }
}


// AlterationResult
/++
    Enum embodying the results of an account alteration.

    Returned by functions to report success or failure, to let them give terminal
    or IRC feedback appropriately.
 +/
enum AlterationResult
{
    alreadyInList,  /// When enlisting, an account already existed.
    noSuchAccount,  /// When delisting, an account could not be found.
    noSuchChannel,  /// When delisting, a channel count not be found.
    success,        /// Successful enlist/delist.
}


// alterAccountClassifier
/++
    Adds or removes an account from the file of user classifier definitions,
    and reloads all plugins to make them read the updated lists.

    Params:
        plugin = The current [kameloso.plugins.admin.base.AdminPlugin|AdminPlugin].
        add = Whether to add to or remove from lists.
        list = Which list to add to or remove from; `whitelist`, `elevated`,
            `operator`, `staff` or `blacklist`.
        account = Services account name to add or remove.
        channelName = Channel the account-class applies to.

    Returns:
        [AlterationResult.alreadyInList] if enlisting (`Yes.add`) and the account
        was already in the specified list.
        [AlterationResult.noSuchAccount] if delisting (`No.add`) and no such
        account could be found in the specified list.
        [AlterationResult.noSuchChannel] if delisting (`No.add`) and no such
        channel could be found in the specified list.
        [AlterationResult.success] if enlisting or delisting succeeded.
 +/
auto alterAccountClassifier(
    AdminPlugin plugin,
    const Flag!"add" add,
    const string list,
    const string account,
    const string channelName)
in (list.among!("whitelist", "blacklist", "elevated", "operator", "staff"),
    list ~ " is not whitelist, elevated, operator, staff nor blacklist")
{
    import kameloso.thread : ThreadMessage;
    import lu.json : JSONStorage;
    import std.concurrency : send;
    import std.json : JSONValue;

    JSONStorage json;
    json.reset();
    json.load(plugin.userFile);

    if (add)
    {
        import std.algorithm.searching : canFind;

        immutable accountAsJSON = JSONValue(account);

        if (channelName in json[list].object)
        {
            if (json[list][channelName].array.canFind(accountAsJSON))
            {
                return AlterationResult.alreadyInList;
            }
            else
            {
                json[list][channelName].array ~= accountAsJSON;
            }
        }
        else
        {
            json[list][channelName] = null;
            json[list][channelName].array = null;
            json[list][channelName].array ~= accountAsJSON;
        }

        // Remove placeholder example since there should now be at least one true entry
        enum examplePlaceholderKey = "<#channel>";
        json[list].object.remove(examplePlaceholderKey);
    }
    else
    {
        import std.algorithm.mutation : SwapStrategy, remove;
        import std.algorithm.searching : countUntil;

        if (channelName in json[list].object)
        {
            immutable index = json[list][channelName].array.countUntil(JSONValue(account));

            if (index == -1)
            {
                return AlterationResult.noSuchAccount;
            }

            json[list][channelName] = json[list][channelName].array
                .remove!(SwapStrategy.unstable)(index);
        }
        else
        {
            return AlterationResult.noSuchChannel;
        }
    }

    json.save(plugin.userFile);

    // Force persistence to reload the file with the new changes
    plugin.state.mainThread.send(ThreadMessage.reload());
    return AlterationResult.success;
}


// modifyHostmaskDefinition
/++
    Adds or removes hostmasks used to identify users on servers that don't employ services.

    Params:
        plugin = The current [kameloso.plugins.admin.base.AdminPlugin|AdminPlugin].
        add = Whether to add or to remove the hostmask.
        account = Account the hostmask will equate to. May be empty if `add` is false.
        mask = String "nickname!ident@address.tld" hostmask.
        event = Instigating [dialect.defs.IRCEvent|IRCEvent].
 +/
void modifyHostmaskDefinition(
    AdminPlugin plugin,
    const Flag!"add" add,
    const string account,
    const string mask,
    const ref IRCEvent event)
in ((!add || account.length), "Tried to add a hostmask with no account to map it to")
in (mask.length, "Tried to add an empty hostmask definition")
{
    import kameloso.thread : ThreadMessage;
    import lu.json : JSONStorage, populateFromJSON;
    import lu.string : contains;
    import std.concurrency : send;
    import std.conv : text;
    import std.format : format;
    import std.json : JSONValue;

    version(Colours)
    {
        import kameloso.terminal.colours : colourByHash;
    }
    else
    {
        // No-colours passthrough noop
        static string colourByHash(const string word, const Flag!"brightTerminal")
        {
            return word;
        }
    }

    // Values from persistence.d etc
    enum examplePlaceholderKey = "<nickname>!<ident>@<address>";
    enum examplePlaceholderValue = "<account>";

    JSONStorage json;
    json.reset();
    json.load(plugin.hostmasksFile);

    string[string] aa;
    aa.populateFromJSON(json);

    immutable brightFlag = cast(Flag!"brightTerminal")plugin.state.settings.brightTerminal;

    if (add)
    {
        import dialect.common : isValidHostmask;

        if (!mask.isValidHostmask(plugin.state.server))
        {
            if (event == IRCEvent.init)
            {
                enum pattern = `Invalid hostmask "<l>%s</>"; must be in the form ` ~
                    `"<l>nickname!ident@address</>".`;
                logger.warningf(pattern, mask);
            }
            else
            {
                import std.format : format;
                enum pattern = `Invalid hostmask: "<b>%s<b>"; must be in the form "<b>nickname!ident@address.tld<b>".`;
                immutable message = pattern.format(mask);
                privmsg(plugin.state, event.channel, event.sender.nickname, message);
            }
            return;
        }

        aa[mask] = account;

        // Remove any placeholder example since there should now be at least one true entry
        aa.remove(examplePlaceholderKey);

        if (event == IRCEvent.init)
        {
            immutable colouredAccount = colourByHash(account, brightFlag);
            enum pattern = `Added hostmask "<l>%s</>", mapped to account <h>%s</>.`;
            logger.infof(pattern, mask, colouredAccount);
        }
        else
        {
            enum pattern = `Added hostmask "<b>%s<b>", mapped to account <h>%s<h>.`;
            immutable message = pattern.format(mask, account);
            privmsg(plugin.state, event.channel, event.sender.nickname, message);
        }
    }
    else
    {
        // Allow for removing an invalid mask

        if (const mappedAccount = mask in aa)
        {
            aa.remove(mask);
            if (!aa.length) aa[examplePlaceholderKey] = examplePlaceholderValue;

            if (event == IRCEvent.init)
            {
                enum pattern = `Removed hostmask "<l>%s</>".`;
                logger.infof(pattern, mask);
            }
            else
            {
                enum pattern = `Removed hostmask "<b>%s<b>".`;
                immutable message = pattern.format(mask);
                privmsg(plugin.state, event.channel, event.sender.nickname, message);
            }
        }
        else
        {
            if (event == IRCEvent.init)
            {
                enum pattern = `No such hostmask "<l>%s</>" on file.`;
                logger.warningf(pattern, mask);
            }
            else
            {
                enum pattern = `No such hostmask "<b>%s<b>" on file.`;
                immutable message = format(pattern, mask);
                privmsg(plugin.state, event.channel, event.sender.nickname, message);
            }
            return;  // Skip saving and updating below
        }
    }

    json.reset();
    json = JSONValue(aa);
    json.save!(JSONStorage.KeyOrderStrategy.passthrough)(plugin.hostmasksFile);

    // Force persistence to reload the file with the new changes
    plugin.state.mainThread.send(ThreadMessage.reload());
}<|MERGE_RESOLUTION|>--- conflicted
+++ resolved
@@ -91,11 +91,7 @@
 
     Params:
         plugin = The current [kameloso.plugins.admin.base.AdminPlugin|AdminPlugin].
-<<<<<<< HEAD
-        channel = The channel the list relates to.
-=======
         channelName = The channel the list relates to.
->>>>>>> 902cf24f
         list = Which list to list; "whitelist", "elevated", "operator", "staff" or "blacklist".
         event = Optional [dialect.defs.IRCEvent|IRCEvent] that instigated the listing.
  +/
@@ -168,11 +164,7 @@
         plugin = The current [kameloso.plugins.admin.base.AdminPlugin|AdminPlugin].
         specified = The nickname or account to white-/blacklist.
         list = Which of "whitelist", "elevated", "operator", "staff" or "blacklist" to add to.
-<<<<<<< HEAD
-        channel = Which channel the enlisting relates to.
-=======
         channelName = Which channel the enlisting relates to.
->>>>>>> 902cf24f
         event = Optional instigating [dialect.defs.IRCEvent|IRCEvent].
  +/
 void lookupEnlist(
@@ -394,11 +386,7 @@
         plugin = The current [kameloso.plugins.admin.base.AdminPlugin|AdminPlugin].
         account = The account to delist.
         list = Which of "whitelist", "elevated", "operator", "staff" or "blacklist" to remove from.
-<<<<<<< HEAD
-        channel = Which channel the enlisting relates to.
-=======
         channelName = Which channel the enlisting relates to.
->>>>>>> 902cf24f
         event = Optional instigating [dialect.defs.IRCEvent|IRCEvent].
  +/
 void delist(
