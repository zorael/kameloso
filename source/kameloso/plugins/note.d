--- conflicted
+++ resolved
@@ -517,11 +517,7 @@
         if (!channelNotes)
         {
             plugin.notes[channelName][string.init] = [ Note.init ];
-<<<<<<< HEAD
-            channelNotes = plugin.notes[channelName];
-=======
             channelNotes = channelName in plugin.notes;
->>>>>>> 4bfb1185
             (*channelNotes).remove(string.init);
         }
 
