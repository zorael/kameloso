--- conflicted
+++ resolved
@@ -245,13 +245,6 @@
     /++
         An `opDispatch`, constructing one function for each member in [Type].
 
-<<<<<<< HEAD
-        1. Concurrency message asking for an associative array of a description of all plugins' commands.
-        2. Concurrency message asking to get one or all settings of a given plugin.
-        3. Concurrency message asking to apply an expression to change a setting of a plugin.
-     +/
-    static struct PeekGetSet {}
-=======
         What the parameters functionally do is contextual to each [Type].
 
         Params:
@@ -259,7 +252,6 @@
             content = Optional content string.
             payload = Optional boxed [Sendable] payloda.
             quiet = Whether or not to pass a flag for the action to be done quietly.
->>>>>>> 08d4b4e7
 
         Returns:
             A [ThreadMessage] whose members have the passed values.
