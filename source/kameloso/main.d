/++
    The main module, housing startup logic and the main event loop.

    No module (save [kameloso.entrypoint]) should be importing this.

    See_Also:
        [kameloso.kameloso]
        [kameloso.common]
        [kameloso.config]
 +/
module kameloso.main;

private:

import kameloso.kameloso : Kameloso, CoreSettings;
import kameloso.common : Tint, logger;
import kameloso.plugins.common.core : IRCPlugin, Replay;
import dialect.defs;
import lu.common : Next;
import std.typecons : Flag, No, Yes;


version(ProfileGC)
{
    static if (__VERSION__ >= 2085L)
    {
        /++
            Set some flags to tune the garbage collector and have it print
            profiling information at program exit, iff version `ProfileGC`.
            Enables the precise garbage collector.
         +/
        extern(C)
        public __gshared string[] rt_options =
        [
            "gcopt=profile:1 gc:precise",
            "scanDataSeg=precise",
        ];
    }
    else
    {
        /++
            Set some flags to tune the garbage collector and have it print
            profiling information at program exit, iff version `ProfileGC`.
         +/
        extern(C)
        public __gshared string[] rt_options =
        [
            "gcopt=profile:1",
        ];
    }
}


// globalAbort
/++
    Abort flag.

    This is set when the program is interrupted (such as via Ctrl+C). Other
    parts of the program will be monitoring it, to take the cue and abort when
    it is set.

    Must be `__gshared` or it doesn't seem to work on Windows.
 +/
public __gshared bool globalAbort;


// globalHeadless
/++
    Headless flag.

    If this is true the program should not output anything to the terminal.
 +/
public __gshared bool globalHeadless;


version(Posix)
{
    // signalRaised
    /++
        The value of the signal, when the process was sent one that meant it
        should abort. This determines the shell exit code to return.
     +/
    private int signalRaised;
}


// signalHandler
/++
    Called when a signal is raised, usually `SIGINT`.

    Sets the [globalAbort] variable to true so other parts of the program knows to
    gracefully shut down.

    Params:
        sig = Integer value of the signal raised.
 +/
extern (C)
void signalHandler(int sig) nothrow @nogc @system
{
    import core.stdc.stdio : printf;

    // $ kill -l
    // https://man7.org/linux/man-pages/man7/signal.7.html
    static immutable string[32] signalNames =
    [
         0 : "<err>", /// Should never happen.
         1 : "HUP",   /// Hangup detected on controlling terminal or death of controlling process.
         2 : "INT",   /// Interrupt from keyboard.
         3 : "QUIT",  /// Quit from keyboard.
         4 : "ILL",   /// Illegal instruction.
         5 : "TRAP",  /// Trace/breakpoint trap.
         6 : "ABRT",  /// Abort signal from `abort(3)`.
         7 : "BUS",   /// Bus error: access to an undefined portion of a memory object.
         8 : "FPE",   /// Floating-point exception.
         9 : "KILL",  /// Kill signal.
        10 : "USR1",  /// User-defined signal 1.
        11 : "SEGV",  /// Invalid memory reference.
        12 : "USR2",  /// User-defined signal 2.
        13 : "PIPE",  /// Broken pipe: write to pipe with no readers.
        14 : "ALRM",  /// Timer signal from `alarm(2)`.
        15 : "TERM",  /// Termination signal.
        16 : "STKFLT",/// Stack fault on coprocessor. (unused?)
        17 : "CHLD",  /// Child stopped or terminated.
        18 : "CONT",  /// Continue if stopped.
        19 : "STOP",  /// Stop process.
        20 : "TSTP",  /// Stop typed at terminal.
        21 : "TTIN",  /// Terminal input for background process.
        22 : "TTOU",  /// Terminal output for background process.
        23 : "URG",   /// Urgent condition on socket. (4.2 BSD)
        24 : "XCPU",  /// CPU time limit exceeded. (4.2 BSD)
        25 : "XFSZ",  /// File size limit exceeded. (4.2 BSD)
        26 : "VTALRM",/// Virtual alarm clock. (4.2 BSD)
        27 : "PROF",  /// Profile alarm clock.
        28 : "WINCH", /// Window resize signal. (4.3 BSD, Sun)
        29 : "POLL",  /// Pollable event; a synonym for `SIGIO`: I/O now possible. (System V)
        30 : "PWR",   /// Power failure. (System V)
        31 : "SYS",   /// Bad system call. (SVr4)
    ];

    if (!globalHeadless) printf("...caught signal SIG%s!\n", signalNames[sig].ptr);
    globalAbort = true;

    version(Posix)
    {
        signalRaised = sig;
    }

    // Restore signal handlers to the default
    resetSignals();
}


// messageFiber
/++
    A Generator Fiber function that checks for concurrency messages and performs
    action based on what was received.

    The return value yielded to the caller tells it whether the received action
    means the bot should exit or not.

    Params:
        instance = Reference to the current [kameloso.kameloso.Kameloso].
 +/
void messageFiber(ref Kameloso instance)
{
    import kameloso.common : OutgoingLine, replaceTokens;
    import kameloso.messaging : Message;
    import kameloso.thread : Sendable, ThreadMessage;
    import std.concurrency : yield;

    // The Generator we use this function with popFronts the first thing it does
    // after being instantiated. We're not ready for that yet, so catch the next
    // yield (which is upon messenger.call()).
    yield(Next.init);

    // Loop forever; we'll just terminate the Generator when we want to quit.
    while (true)
    {
        Next next;

        alias Quiet = Flag!"quiet";

        /// Send a message to the server bypassing throttling.
        void immediateline(ThreadMessage.Immediateline, string line) scope
        {
            instance.immediateBuffer.put(OutgoingLine(line, cast(Quiet)instance.settings.hideOutgoing));
        }

        /// Echo a line to the terminal and send it to the server.
        void sendline(ThreadMessage.Sendline, string line) scope
        {
            instance.outbuffer.put(OutgoingLine(line, cast(Quiet)instance.settings.hideOutgoing));
        }

        /// Send a line to the server without echoing it.
        void quietline(ThreadMessage.Quietline, string line) scope
        {
            instance.outbuffer.put(OutgoingLine(line, Yes.quiet));
        }

        /// Respond to `PING` with `PONG` to the supplied text as target.
        void pong(ThreadMessage.Pong, string target) scope
        {
            instance.outbuffer.put(OutgoingLine("PONG :" ~ target, Yes.quiet));
        }

        /// Quit the server with the supplied reason, or the default.
        void quitServer(ThreadMessage.Quit, string givenReason,
            Flag!"quiet" quiet) scope
        {
            // This will automatically close the connection.
            immutable reason = givenReason.length ? givenReason : instance.bot.quitReason;
            instance.priorityBuffer.put(OutgoingLine("QUIT :" ~
                reason.replaceTokens(instance.parser.client), quiet));
            next = Next.returnSuccess;
        }

        /// Disconnects from and reconnects to the server.
        void reconnect(ThreadMessage.Reconnect) scope
        {
            instance.priorityBuffer.put(OutgoingLine("QUIT :Reconnecting.", No.quiet));
            next = Next.retry;
        }

        /// Saves current configuration to disk.
        void save(ThreadMessage.Save) scope
        {
            import kameloso.config : writeConfigurationFile;
            instance.writeConfigurationFile(instance.settings.configFile);
        }

        /++
           Constructs an associative array of all commands of all plugins and
           calls the passed delegate with it as argument.
        +/
        void peekCommands(ThreadMessage.PeekCommands,
            shared void delegate(IRCPlugin.CommandMetadata[string][string]) dg)
        {
            IRCPlugin.CommandMetadata[string][string] commandAA;

            foreach (plugin; instance.plugins)
            {
                commandAA[plugin.name] = plugin.commands;
            }

            dg(commandAA);
        }

        /++
            Applies a `plugin.setting=value` change in setting to whichever plugin
            matches the expression.
         +/
        void changeSetting(ThreadMessage.ChangeSetting, shared void delegate(bool) dg, string expression)
        {
            import kameloso.plugins.common.misc : applyCustomSettings;

            // Borrow settings from the first plugin. It's taken by value
            immutable success = applyCustomSettings(instance.plugins,
                [ expression ], instance.plugins[0].state.settings);
            dg(success);
        }

        /// Reloads a particular plugin, or all if no plugin name passed.
        void reloadSpecificPlugin(ThreadMessage.Reload, string pluginToReload) scope
        {
            foreach (plugin; instance.plugins)
            {
                if (!plugin.isEnabled) continue;

                try
                {
                    if (!pluginToReload.length || (plugin.name == pluginToReload))
                    {
                        plugin.reload();
                    }
                }
                catch (Exception e)
                {
                    enum pattern = "The %s%s%s plugin threw an exception when reloading: %1$s%4$s";
                    logger.errorf(pattern, Tint.log, plugin.name, Tint.error, e.msg);
                    version(PrintStacktraces) logger.trace(e);
                }
            }
        }

        /// Reloads all plugins. Wraps and leverages [reloadSpecificPlugin].
        void reloadPlugins(ThreadMessage.Reload) scope
        {
            reloadSpecificPlugin(ThreadMessage.Reload(), string.init);
        }

        /// Passes a bus message to each plugin. Send to disabled plugins too.
        void dispatchBusMessage(ThreadMessage.BusMessage, string header, shared Sendable content) scope
        {
            foreach (plugin; instance.plugins)
            {
                plugin.onBusMessage(header, content);
            }
        }

        /// Passes an empty header-only bus message to each plugin. Send to disabled plugins too.
        void dispatchEmptyBusMessage(ThreadMessage.BusMessage, string header) scope
        {
            foreach (plugin; instance.plugins)
            {
                shared Sendable content;
                plugin.onBusMessage(header, content);
            }
        }

        /// Reverse-formats an event and sends it to the server.
        void eventToServer(Message m) scope
        {
            import lu.string : splitLineAtPosition;
            import std.conv : text;
            import std.format : format;

            enum maxIRCLineLength = 512-2;  // sans CRLF

            version(TwitchSupport)
            {
                immutable fast =
                    (instance.parser.server.daemon == IRCServer.Daemon.twitch) &&
                    (m.event.type != IRCEvent.Type.QUERY) &&
                    (m.properties & Message.Property.fast);
            }

            immutable background = (m.properties & Message.Property.background);
            immutable quietFlag = cast(Quiet)(instance.settings.hideOutgoing ||
                (m.properties & Message.Property.quiet));
            immutable force = (m.properties & Message.Property.forced);
            immutable priority = (m.properties & Message.Property.priority);
            immutable immediate = (m.properties & Message.Property.immediate);

            string line;
            string prelude;
            string[] lines;

            with (IRCEvent.Type)
            switch (m.event.type)
            {
            case CHAN:
                prelude = "PRIVMSG %s :".format(m.event.channel);
                lines = m.event.content.splitLineAtPosition(' ', maxIRCLineLength-prelude.length);
                break;

            case QUERY:
                version(TwitchSupport)
                {
                    if (instance.parser.server.daemon == IRCServer.Daemon.twitch)
                    {
                        /*if (m.event.target.nickname == instance.parser.client.nickname)
                        {
                            // "You cannot whisper to yourself." (whisper_invalid_self)
                            return;
                        }*/

                        prelude = "PRIVMSG #%s :/w %s "
                            .format(instance.parser.client.nickname, m.event.target.nickname);
                    }
                }

                if (!prelude.length) prelude = "PRIVMSG %s :".format(m.event.target.nickname);
                lines = m.event.content.splitLineAtPosition(' ', maxIRCLineLength-prelude.length);
                break;

            case EMOTE:
                immutable emoteTarget = m.event.target.nickname.length ?
                    m.event.target.nickname : m.event.channel;

                version(TwitchSupport)
                {
                    if (instance.parser.server.daemon == IRCServer.Daemon.twitch)
                    {
                        prelude = "PRIVMSG %s :/me ".format(emoteTarget);
                        lines = m.event.content.splitLineAtPosition(' ', maxIRCLineLength-prelude.length);
                    }
                }

                if (!prelude.length)
                {
                    import dialect.common : IRCControlCharacter;
                    enum pattern = "PRIVMSG %s :%cACTION %s%2$c";
                    line = format(pattern, emoteTarget, cast(char)IRCControlCharacter.ctcp, m.event.content);
                }
                break;

            case MODE:
                import lu.string : strippedRight;

                enum pattern = "MODE %s %s %s";
                line = format(pattern, m.event.channel, m.event.aux, m.event.content).strippedRight;
                break;

            case TOPIC:
                line = "TOPIC %s :%s".format(m.event.channel, m.event.content);
                break;

            case INVITE:
                line = "INVITE %s %s".format(m.event.channel, m.event.target.nickname);
                break;

            case JOIN:
                if (m.event.aux.length)
                {
                    // Key, assume only one channel
                    line = text("JOIN ", m.event.channel, ' ', m.event.aux);
                }
                else
                {
                    prelude = "JOIN ";
                    lines = m.event.channel.splitLineAtPosition(',', maxIRCLineLength-prelude.length);
                }
                break;

            case KICK:
                immutable reason = m.event.content.length ? " :" ~ m.event.content : string.init;
                enum pattern = "KICK %s %s%s";
                line = format(pattern, m.event.channel, m.event.target.nickname, reason);
                break;

            case PART:
                if (m.event.content.length)
                {
                    // Reason given, assume only one channel
                    line = text("PART ", m.event.channel, " :",
                        m.event.content.replaceTokens(instance.parser.client));
                }
                else
                {
                    prelude = "PART ";
                    lines = m.event.channel.splitLineAtPosition(',', maxIRCLineLength-prelude.length);
                }
                break;

            case NICK:
                line = "NICK " ~ m.event.target.nickname;
                break;

            case PRIVMSG:
                if (m.event.channel.length)
                {
                    goto case CHAN;
                }
                else
                {
                    goto case QUERY;
                }

            case RPL_WHOISACCOUNT:
                import kameloso.constants : Timeout;
                import std.datetime.systime : Clock;

                immutable now = Clock.currTime.toUnixTime;
                immutable then = instance.previousWhoisTimestamps.get(m.event.target.nickname, 0);
                immutable hysteresis = force ? 1 : Timeout.whoisRetry;

                version(TraceWhois)
                {
                    import std.stdio : writef, writefln, writeln;

                    enum pattern = "[TraceWhois] messageFiber caught request to " ~
                        "WHOIS \"%s\" from %s (quiet:%s, background:%s)";
                    writef(pattern, m.event.target.nickname, m.caller,
                        cast(bool)quietFlag, cast(bool)background);
                }

                if ((now - then) > hysteresis)
                {
                    version(TraceWhois)
                    {
                        writeln(" ...and actually issuing.");
                    }

                    line = "WHOIS " ~ m.event.target.nickname;
                    instance.previousWhoisTimestamps[m.event.target.nickname] = now;
                }
                else
                {
                    version(TraceWhois)
                    {
                        writefln(" ...but already issued %d seconds ago.", (now - then));
                    }
                }
                break;

            case UNSET:
                line = m.event.content;
                break;

            default:
                import lu.conv : Enum;

                // Changing this to use Enum lowered compilation memory use from 4168 to 3775...
                logger.warning("No outgoing event case for type ",
                    Enum!(IRCEvent.Type).toString(m.event.type));
                break;
            }

            void appropriateline(const string finalLine)
            {
                if (immediate)
                {
                    instance.immediateBuffer.put(OutgoingLine(finalLine, quietFlag));
                    return;
                }

                version(TwitchSupport)
                {
                    if ((instance.parser.server.daemon == IRCServer.Daemon.twitch) && fast)
                    {
                        // Send a line via the fastbuffer, faster than normal sends.
                        instance.fastbuffer.put(OutgoingLine(finalLine, quietFlag));
                        return;
                    }
                }

                if (priority)
                {
                    instance.priorityBuffer.put(OutgoingLine(finalLine, quietFlag));
                }
                else if (background)
                {
                    // Send a line via the low-priority background buffer.
                    instance.backgroundBuffer.put(OutgoingLine(finalLine, quietFlag));
                }
                else if (quietFlag)
                {
                    instance.outbuffer.put(OutgoingLine(finalLine, Yes.quiet));
                }
                else
                {
                    instance.outbuffer.put(OutgoingLine(finalLine, cast(Quiet)instance.settings.hideOutgoing));
                }
            }

            if (lines.length)
            {
                foreach (immutable i, immutable splitLine; lines)
                {
                    appropriateline(prelude ~ splitLine);
                }
            }
            else if (line.length)
            {
                appropriateline(line);
            }
        }

        /// Proxies the passed message to the [kameloso.common.logger].
        void proxyLoggerMessages(ThreadMessage.TerminalOutput logLevel, string message) scope
        {
            if (instance.settings.headless) return;

            with (ThreadMessage.TerminalOutput)
            final switch (logLevel)
            {
            case writeln:
                import std.stdio : writeln;
                writeln(message);
                break;

            case trace:
                logger.trace(message);
                break;

            case log:
                logger.log(message);
                break;

            case info:
                logger.info(message);
                break;

            case warning:
                logger.warning(message);
                break;

            case error:
                logger.error(message);
                break;
            }
        }

        /++
            Lowers the Socket read timeout temporarily, increasing responsiveness.
         +/
        void shortenReceiveTimeout(ThreadMessage.ShortenReceiveTimeout) scope
        {
            instance.wantReceiveTimeoutShortened = true;
        }

        /++
            Sets the `instance.wantsLiveSummary` flag to true, causing the main
            loop to print a connection summary to the terminal on the next iteration.
         +/
        void flagWantLiveSummary(ThreadMessage.WantLiveSummary) scope
        {
            instance.wantLiveSummary = true;
        }

        /++
            Sets the `instance.abort` flag to true, signaling the rest of the
            program to abort.
         +/
        void flagAbort(ThreadMessage.Abort) scope
        {
            *instance.abort = true;
        }

        import std.datetime.systime : Clock;
        import core.time : Duration, seconds;

        /// Did the concurrency receive catch something?
        bool receivedSomething;

        /// Timestamp of when the loop started.
        immutable loopStartTime = Clock.currTime;

        static immutable instant = Duration.zero;
        static immutable oneSecond = 1.seconds;

        do
        {
            import std.concurrency : receiveTimeout;
            import std.variant : Variant;

            receivedSomething = receiveTimeout(instant,
                &sendline,
                &quietline,
                &immediateline,
                &pong,
                &eventToServer,
                &proxyLoggerMessages,
                &shortenReceiveTimeout,
                &quitServer,
                &save,
                &reloadPlugins,
                &reloadSpecificPlugin,
                &peekCommands,
                &changeSetting,
                &reconnect,
                &dispatchBusMessage,
                &dispatchEmptyBusMessage,
                &flagWantLiveSummary,
                &flagAbort,
                (Variant v) scope
                {
                    // Caught an unhandled message
                    logger.warning("Main thread message fiber received unknown Variant: ", v.type);
                }
            );
        }
        while (!*instance.abort &&
            receivedSomething &&
            (next == Next.continue_) &&
            ((Clock.currTime - loopStartTime) <= oneSecond));

        yield(next);
    }

    assert(0, "`while (true)` loop break in `messageFiber`");
}


// mainLoop
/++
    This loops creates a [std.concurrency.Generator] [core.thread.fiber.Fiber] to loop
    over the connected [std.socket.Socket].

    Full lines are stored in [kameloso.net.ListenAttempt]s, which are
    yielded in the [std.concurrency.Generator] to be caught here, consequently
    parsed into [dialect.defs.IRCEvent]s, and then dispatched to all plugins.

    Params:
        instance = Reference to the current [kameloso.kameloso.Kameloso].

    Returns:
        [lu.common.Next.returnFailure] if circumstances mean the bot
        should exit with a non-zero exit code,
        [lu.common.Next.returnSuccess] if it should exit by returning `0`,
        [lu.common.Next.retry] if the bot should reconnect to the server.
        [lu.common.Next.continue_] is never returned.
 +/
Next mainLoop(ref Kameloso instance)
{
    import kameloso.constants : Timeout;
    import kameloso.net : ListenAttempt, listenFiber;
    import std.concurrency : Generator;
    import std.datetime.systime : Clock;

    /// Variable denoting what we should do next loop.
    Next next;

    alias State = ListenAttempt.State;

    // Instantiate a Generator to read from the socket and yield lines
    auto listener = new Generator!ListenAttempt(() =>
        listenFiber(instance.conn, *instance.abort, Timeout.connectionLost));
    scope(exit) listener.reset();

    auto messenger = new Generator!Next(() =>
        messageFiber(instance));
    scope(exit) messenger.reset();

    /// The history entry for the current connection.
    Kameloso.ConnectionHistoryEntry* historyEntry;

    immutable historyEntryIndex = instance.connectionHistory.length;  // snapshot index, 0 at first
    instance.connectionHistory ~= Kameloso.ConnectionHistoryEntry.init;
    historyEntry = &instance.connectionHistory[historyEntryIndex];
    historyEntry.startTime = Clock.currTime.toUnixTime;
    historyEntry.stopTime = historyEntry.startTime;  // In case we abort before the first read is recorded

    /// UNIX timestamp of when the Socket receive timeout was shortened.
    long timeWhenReceiveWasShortened;

    // Set wantLiveSummary to false just in case a change happened in the middle
    // of the last connection. Otherwise the first thing to happen would be
    // that a summary gets printed.
    instance.wantLiveSummary = false;

    /// `Timeout.maxShortenDurationMsecs` in hecto-nanoseconds.
    enum maxShortenDurationHnsecs = Timeout.maxShortenDurationMsecs * 10_000;

    do
    {
        import core.thread : Fiber;

        if (*instance.abort) return Next.returnFailure;

        if (!instance.settings.headless && instance.wantLiveSummary)
        {
            // Live connection summary requested.
            instance.printSummary();
            instance.wantLiveSummary = false;
        }

        if (listener.state == Fiber.State.TERM)
        {
            // Listening Generator disconnected by itself; reconnect
            return Next.retry;
        }

        immutable nowInUnix = Clock.currTime.toUnixTime;
        immutable nowInHnsecs = Clock.currStdTime;

        /// The timestamp of the next scheduled delegate or fiber across all plugins.
        long nextGlobalScheduledTimestamp;

        /// Whether or not blocking was disabled on the socket to force an instant read timeout.
        bool socketBlockingDisabled;

        foreach (plugin; instance.plugins)
        {
            if (!plugin.isEnabled) continue;

            if (!plugin.state.scheduledFibers.length &&
                !plugin.state.scheduledDelegates.length) continue;

            if (plugin.state.nextScheduledTimestamp <= nowInHnsecs)
            {
                plugin.processScheduledDelegates(nowInHnsecs);
                plugin.processScheduledFibers(nowInHnsecs);
                plugin.state.updateSchedule();  // Something is always removed
                instance.conn.socket.blocking = false;  // Instantly timeout read to check messages
                socketBlockingDisabled = true;
            }

            if (!nextGlobalScheduledTimestamp ||
                (plugin.state.nextScheduledTimestamp < nextGlobalScheduledTimestamp))
            {
                nextGlobalScheduledTimestamp = plugin.state.nextScheduledTimestamp;
            }
        }

        // Set timeout *before* the receive, else we'll just be applying the delay too late
        if (nextGlobalScheduledTimestamp)
        {
            immutable delayToNextMsecs =
                cast(uint)((nextGlobalScheduledTimestamp - nowInHnsecs) / 10_000);

            if (delayToNextMsecs < instance.conn.receiveTimeout)
            {
                instance.conn.receiveTimeout = (delayToNextMsecs > 0) ?
                    delayToNextMsecs : 1;
            }
        }

        // Once every 24h, clear the `previousWhoisTimestamps` AA.
        // That should be enough to stop it from being a memory leak.
        if ((nowInUnix % 86_400) == 0)
        {
            instance.previousWhoisTimestamps = null;
        }

        // Call the generator, query it for event lines
        listener.call();

        listenerloop:
        foreach (const attempt; listener)
        {
            if (*instance.abort) return Next.returnFailure;

            immutable actionAfterListen = listenAttemptToNext(instance, attempt);

            with (Next)
            final switch (actionAfterListen)
            {
            case continue_:
                historyEntry.bytesReceived += attempt.bytesReceived;
                historyEntry.stopTime = nowInUnix;
                // Drop down and continue
                break;

            case retry:
                // Break and try again
                historyEntry.stopTime = nowInUnix;
                break listenerloop;

            case returnSuccess:
                assert(0, "`listenAttemptToNext` returned `Next.returnSuccess`");

            case returnFailure:
                return Next.returnFailure;

            case crash:
                assert(0, "`listenAttemptToNext` returned `Next.crash`");
            }

            instance.processLineFromServer(attempt.line, nowInUnix);
            ++historyEntry.numEvents;
        }

        // Check concurrency messages to see if we should exit, else repeat
        try
        {
            messenger.call();
        }
        catch (Exception e)
        {
            enum pattern = "Unhandled messenger exception: %s%s%s (at %1$s%4$s%3$s:%1$s%5$d%3$s)";
            logger.warningf(pattern, Tint.log, e.msg, Tint.warning, e.file, e.line);
            version(PrintStacktraces) logger.trace(e);
        }

        if (messenger.state == Fiber.State.HOLD)
        {
            next = messenger.front;
        }
        else
        {
            logger.error("Internal error, thread messenger Fiber ended abruptly.");
            next = Next.returnFailure;
        }

        bool bufferHasMessages = (
            !instance.outbuffer.empty |
            !instance.backgroundBuffer.empty |
            !instance.immediateBuffer.empty |
            !instance.priorityBuffer.empty);

        version(TwitchSupport)
        {
            bufferHasMessages |= !instance.fastbuffer.empty;
        }

        /// Adjusted receive timeout based on outgoing message buffers.
        uint timeoutFromMessages = uint.max;

        if (bufferHasMessages)
        {
            immutable untilNext = sendLines(instance);

            if ((untilNext > 0.0) && (untilNext < instance.connSettings.messageBurst))
            {
                immutable untilNextMsecs = cast(uint)(untilNext * 1000);

                if (untilNextMsecs < instance.conn.receiveTimeout)
                {
                    timeoutFromMessages = untilNextMsecs;
                }
            }
        }

        if (instance.wantReceiveTimeoutShortened)
        {
            // Set the timestamp and unset the bool
            instance.wantReceiveTimeoutShortened = false;
            timeWhenReceiveWasShortened = nowInHnsecs;
        }

        if (timeWhenReceiveWasShortened &&
            (nowInHnsecs > (timeWhenReceiveWasShortened + maxShortenDurationHnsecs)))
        {
            // Shortened duration passed, reset timestamp to disable it
            timeWhenReceiveWasShortened = 0L;
        }

        if ((timeoutFromMessages < uint.max) || nextGlobalScheduledTimestamp ||
            timeWhenReceiveWasShortened)
        {
            import kameloso.constants : ConnectionDefaultFloats;
            import std.algorithm.comparison : min;

            immutable defaultTimeout = timeWhenReceiveWasShortened ?
                cast(uint)(Timeout.receiveMsecs * ConnectionDefaultFloats.receiveShorteningMultiplier) :
                instance.connSettings.receiveTimeout;

            immutable untilNextGlobalScheduled = nextGlobalScheduledTimestamp ?
                cast(uint)(nextGlobalScheduledTimestamp - nowInHnsecs)/10_000 :
                uint.max;

            immutable supposedNewTimeout =
                min(defaultTimeout, timeoutFromMessages, untilNextGlobalScheduled);

            if (supposedNewTimeout != instance.conn.receiveTimeout)
            {
                instance.conn.receiveTimeout = (supposedNewTimeout > 0) ?
                    supposedNewTimeout : 1;
            }
        }

        if (socketBlockingDisabled)
        {
            // Restore blocking behaviour.
            instance.conn.socket.blocking = true;
        }
    }
    while (next == Next.continue_);

    return next;
}


// sendLines
/++
    Sends strings to the server from the message buffers.

    Broken out of [mainLoop] to make it more legible.

    Params:
        instance = Reference to the current [kameloso.kameloso.Kameloso].

    Returns:
        How many milliseconds until the next message in the buffers should be sent.
 +/
double sendLines(ref Kameloso instance)
{
    if (!instance.immediateBuffer.empty)
    {
        cast(void)instance.throttleline(instance.immediateBuffer, No.dryRun, No.sendFaster, Yes.immediate);
    }

    if (!instance.priorityBuffer.empty)
    {
        immutable untilNext = instance.throttleline(instance.priorityBuffer);
        if (untilNext > 0.0) return untilNext;
    }

    version(TwitchSupport)
    {
        if (!instance.fastbuffer.empty)
        {
            immutable untilNext = instance.throttleline(instance.fastbuffer,
                No.dryRun, Yes.sendFaster);
            if (untilNext > 0.0) return untilNext;
        }
    }

    if (!instance.outbuffer.empty)
    {
        immutable untilNext = instance.throttleline(instance.outbuffer);
        if (untilNext > 0.0) return untilNext;
    }

    if (!instance.backgroundBuffer.empty)
    {
        immutable untilNext = instance.throttleline(instance.backgroundBuffer);
        if (untilNext > 0.0) return untilNext;
    }

    return 0.0;
}


import kameloso.net : ListenAttempt;

// listenAttemptToNext
/++
    Translates the [kameloso.net.ListenAttempt.State] received from a
    [std.concurrency.Generator] into a [lu.common.Next], while also providing
    warnings and error messages.

    Params:
        instance = Reference to the current [kameloso.kameloso.Kameloso].
        attempt = The [kameloso.net.ListenAttempt] to map the `.state` value of.

    Returns:
        A [lu.common.Next] describing what action [mainLoop] should take next.
 +/
Next listenAttemptToNext(ref Kameloso instance, const ListenAttempt attempt)
{
    // Handle the attempt; switch on its state
    with (ListenAttempt.State)
    final switch (attempt.state)
    {
    case prelisten:  // Should never happen
        assert(0, "listener attempt yielded state `prelisten`");

    case isEmpty:
        // Empty line yielded means nothing received; break foreach and try again
        return Next.retry;

    case hasString:
        // hasString means we should drop down and continue processing
        return Next.continue_;

    case warning:
        // Benign socket error; break foreach and try again
        import kameloso.constants : Timeout;
        import core.thread : Thread;
        import core.time : msecs;

        version(Posix)
        {
            import kameloso.common : errnoStrings;
            enum pattern = "Connection error! (%s%s%s) (%1$s%4$s%3$s)";
            logger.warningf(pattern, Tint.log, attempt.error, Tint.warning, errnoStrings[attempt.errno]);
        }
        else version(Windows)
        {
            enum pattern = "Connection error! (%s%s%s) (%1$s%4$d%3$s)";
            logger.warningf(pattern, Tint.log, attempt.error, Tint.warning, attempt.errno);
        }
        else
        {
            enum pattern = "Connection error! (%s%s%s)";
            logger.warningf(pattern, Tint.log, attempt.error, Tint.warning);
        }

        // Sleep briefly so it won't flood the screen on chains of errors
        Thread.sleep(Timeout.readErrorGracePeriodMsecs.msecs);
        return Next.retry;

    case timeout:
        // No point printing the errno, it'll just be EAGAIN or EWOULDBLOCK.
        logger.error("Connection timed out.");
        instance.conn.connected = false;
        return Next.returnFailure;

    case error:
        if (attempt.bytesReceived == 0)
        {
            //logger.error("Connection error: empty server response!");
            logger.error("Connection lost.");
        }
        else
        {
            version(Posix)
            {
                import kameloso.common : errnoStrings;
                enum pattern = "Connection error: invalid server response! (%s%s%s) (%1$s%4$s%3$s)";
                logger.errorf(pattern, Tint.log, attempt.error, Tint.error, errnoStrings[attempt.errno]);
            }
            else version(Windows)
            {
                enum pattern = "Connection error: invalid server response! (%s%s%s) (%1$s%4$d%3$s)";
                logger.errorf(pattern, Tint.log, attempt.error, Tint.error, attempt.errno);
            }
            else
            {
                enum pattern = "Connection error: invalid server response! (%s%s%s)";
                logger.errorf(pattern, Tint.log, attempt.error, Tint.error);
            }
        }

        instance.conn.connected = false;
        return Next.returnFailure;
    }
}


// processLineFromServer
/++
    Processes a line read from the server, constructing an [dialect.defs.IRCEvent]
    and dispatches it to all plugins.

    Params:
        instance = The current [kameloso.kameloso.Kameloso] instance.
        raw = A raw line as read from the server.
        nowInUnix = Current timestamp in UNIX time.
 +/
void processLineFromServer(ref Kameloso instance, const string raw, const long nowInUnix)
{
    import dialect.common : IRCParseException;
    import lu.string : NomException;
    import std.utf : UTFException;
    import core.exception : UnicodeException;

    // Delay initialising the event so we don't do it twice;
    // once here, once in toIRCEvent
    IRCEvent event = void;
    bool eventWasInitialised;

    scope(failure)
    {
        import lu.string : contains;
        import std.algorithm.searching : canFind;

        if (instance.settings.headless) return;

        // Something asserted
        logger.error("scopeguard tripped.");
        printEventDebugDetails(event, raw, eventWasInitialised);

        // Print the raw line char by char if it contains non-printables
        if (raw.canFind!((c) => c < ' '))
        {
            import std.stdio : writefln;
            import std.string : representation;

            foreach (immutable c; raw.representation)
            {
                writefln("%3d: '%c'", c, cast(char)c);
            }
        }
    }

    try
    {
        // Sanitise and try again once on UTF/Unicode exceptions
        import std.encoding : sanitize;

        try
        {
            event = instance.parser.toIRCEvent(raw);
        }
        catch (UTFException e)
        {
            event = instance.parser.toIRCEvent(sanitize(raw));
            event.errors ~= (event.errors.length ? ". " : string.init) ~
                "UTFException: " ~ e.msg;
        }
        catch (UnicodeException e)
        {
            event = instance.parser.toIRCEvent(sanitize(raw));
            event.errors ~= (event.errors.length ? ". " : string.init) ~
                "UnicodeException: " ~ e.msg;
        }

        eventWasInitialised = true;

        version(TwitchSupport)
        {
            // If it's an RPL_WELCOME event, record it as having been seen so we
            // know we can't reconnect without waiting a bit.
            if (event.type == IRCEvent.Type.RPL_WELCOME)
            {
                instance.sawWelcome = true;
            }
        }

        if (instance.parser.clientUpdated)
        {
            // Parsing changed the client; propagate
            instance.parser.clientUpdated = false;
            instance.propagate(instance.parser.client);
        }

        if (instance.parser.serverUpdated)
        {
            // Parsing changed the server; propagate
            instance.parser.serverUpdated = false;
            instance.propagate(instance.parser.server);
        }

        // Save timestamp in the event itself.
        event.time = nowInUnix;

        // Let each plugin postprocess the event
        foreach (plugin; instance.plugins)
        {
            if (!plugin.isEnabled) continue;

            try
            {
                plugin.postprocess(event);
            }
            catch (NomException e)
            {
                enum pattern = `Nom Exception %s.postprocess: tried to nom "%s%s%s" with "%2$s%5$s%4$s"`;
                logger.warningf(pattern, plugin.name, Tint.log, e.haystack, Tint.warning, e.needle);
                printEventDebugDetails(event, raw);
                version(PrintStacktraces) logger.trace(e.info);
            }
            catch (UTFException e)
            {
                enum pattern = "UTFException %s.postprocess: %s%s";
                logger.warningf(pattern, plugin.name, Tint.log, e.msg);
                version(PrintStacktraces) logger.trace(e.info);
            }
            catch (UnicodeException e)
            {
                enum pattern = "UnicodeException %s.postprocess: %s%s";
                logger.warningf(pattern, plugin.name, Tint.log, e.msg);
                version(PrintStacktraces) logger.trace(e.info);
            }
            catch (Exception e)
            {
                enum pattern = "Exception %s.postprocess: %s%s";
                logger.warningf(pattern, plugin.name, Tint.log, e.msg);
                printEventDebugDetails(event, raw);
                version(PrintStacktraces) logger.trace(e);
            }
            finally
            {
                if (plugin.state.updates != typeof(plugin.state.updates).nothing)
                {
                    instance.checkPluginForUpdates(plugin);
                }
            }
        }

        // Let each plugin process the event
        foreach (plugin; instance.plugins)
        {
            if (!plugin.isEnabled) continue;

            try
            {
                plugin.onEvent(event);
                if (plugin.state.hasReplays) processReplays(instance, plugin);
                if (plugin.state.reparses.length) processReparses(instance, plugin);
                processAwaitingDelegates(plugin, event);
                processAwaitingFibers(plugin, event);
                if (*instance.abort) return;  // handled in mainLoop listenerloop
            }
            catch (NomException e)
            {
                enum pattern = `Nom Exception %s: tried to nom "%s%s%s" with "%2$s%5$s%4$s"`;
                logger.warningf(pattern, plugin.name, Tint.log, e.haystack, Tint.warning, e.needle);
                printEventDebugDetails(event, raw);
                version(PrintStacktraces) logger.trace(e.info);
            }
            catch (UTFException e)
            {
                enum pattern = "UTFException %s: %s%s";
                logger.warningf(pattern, plugin.name, Tint.log, e.msg);
                version(PrintStacktraces) logger.trace(e.info);
            }
            catch (Exception e)
            {
                enum pattern = "Exception %s: %s%s";
                logger.warningf(pattern, plugin.name, Tint.log, e.msg);
                printEventDebugDetails(event, raw);
                version(PrintStacktraces) logger.trace(e);
            }
            finally
            {
                if (plugin.state.updates != typeof(plugin.state.updates).nothing)
                {
                    instance.checkPluginForUpdates(plugin);
                }
            }
        }

        // Take some special actions on select event types
        with (IRCEvent.Type)
        switch (event.type)
        {
        case SELFCHAN:
        case SELFEMOTE:
        case SELFQUERY:
            // Treat self-events as if we sent them ourselves, to properly
            // rate-limit the account itself. This stops Twitch from
            // giving spam warnings. We can easily tell whether it's a channel
            // we're the broadcaster in, but no such luck with whether
            // we're a moderator. For now, just assume we're moderator
            // in all our home channels.

            import std.typecons : Flag, No, Yes;

            version(TwitchSupport)
            {
                import std.algorithm.searching : canFind;

                // Send faster in home channels. Assume we're a mod and won't be throttled.
                // (There's no easy way to tell from here.)
                if (event.channel.length && instance.bot.homeChannels.canFind(event.channel))
                {
                    instance.throttleline(instance.fastbuffer, Yes.dryRun, Yes.sendFaster);
                }
                else
                {
                    instance.throttleline(instance.outbuffer, Yes.dryRun);
                }
            }
            else
            {
                instance.throttleline(instance.outbuffer, Yes.dryRun);
            }
            break;

        case QUIT:
            // Remove users from the WHOIS history when they quit the server.
            instance.previousWhoisTimestamps.remove(event.sender.nickname);
            break;

        case NICK:
            // Transfer WHOIS history timestamp when a user changes its nickname.
            if (const timestamp = event.sender.nickname in instance.previousWhoisTimestamps)
            {
                instance.previousWhoisTimestamps[event.target.nickname] = *timestamp;
                instance.previousWhoisTimestamps.remove(event.sender.nickname);
            }
            break;

        default:
            break;
        }
    }
    catch (IRCParseException e)
    {
        enum pattern = "IRC Parse Exception: %s%s%s (at %1$s%4$s%3$s:%1$s%5$d%3$s)";
        logger.warningf(pattern, Tint.log, e.msg, Tint.warning, e.file, e.line);
        printEventDebugDetails(event, raw);
        version(PrintStacktraces) logger.trace(e.info);
    }
    catch (NomException e)
    {
        enum pattern = `Nom Exception: tried to nom "%s%s%s" with "%1$s%4$s%3$s"`;
        logger.warningf(pattern, Tint.log, e.haystack, Tint.warning, e.needle);
        printEventDebugDetails(event, raw);
        version(PrintStacktraces) logger.trace(e.info);
    }
    catch (UTFException e)
    {
        logger.warning("UTFException: ", Tint.log, e.msg);
        version(PrintStacktraces) logger.trace(e.info);
    }
    catch (UnicodeException e)
    {
        logger.warning("UnicodeException: ", Tint.log, e.msg);
        version(PrintStacktraces) logger.trace(e.info);
    }
    catch (Exception e)
    {
        enum pattern = "Unhandled exception: %s%s%s (at %1$s%4$s%3$s:%1$s%5$d%3$s)";
        logger.warningf(pattern, Tint.log, e.msg, Tint.warning, e.file, e.line);
        printEventDebugDetails(event, raw);
        version(PrintStacktraces) logger.trace(e);
    }
}


// processAwaitingDelegates
/++
    Processes the awaiting delegates of an [kameloso.plugins.common.core.IRCPlugin].

    Does not remove delegates after calling them. They are expected to remove
    themselves after finishing if they aren't awaiting any further events.

    Params:
        plugin = The [kameloso.plugins.common.core.IRCPlugin] whose
            [dialect.defs.IRCEvent.Type]-awaiting delegates to iterate and process.
        event = The triggering const [dialect.defs.IRCEvent].
 +/
void processAwaitingDelegates(IRCPlugin plugin, const ref IRCEvent event)
{
    import core.thread : Fiber;

    alias Dg = void delegate(const IRCEvent);

    /++
        Handle awaiting delegates of a specified type.
     +/
    static void processImpl(IRCPlugin plugin, const ref IRCEvent event, Dg[] dgsForType)
    {
        foreach (immutable i, dg; dgsForType)
        {
            try
            {
                dg(event);
            }
            catch (Exception e)
            {
                enum pattern = "Exception %s.awaitingDelegates[%d]: %s%s";
                logger.warningf(pattern, plugin.name, i, Tint.log, e.msg);
                printEventDebugDetails(event, event.raw);
                version(PrintStacktraces) logger.trace(e);
            }
        }
    }

    if (plugin.state.awaitingDelegates[event.type].length)
    {
        processImpl(plugin, event, plugin.state.awaitingDelegates[event.type]);
    }

    if (plugin.state.awaitingDelegates[IRCEvent.Type.ANY].length)
    {
        processImpl(plugin, event, plugin.state.awaitingDelegates[IRCEvent.Type.ANY]);
    }
}


// processAwaitingFibers
/++
    Processes the awaiting [core.thread.fiber.Fiber]s of an
    [kameloso.plugins.common.core.IRCPlugin].

    Don't delete [core.thread.fiber.Fiber]s, as they can be reset and reused.

    Params:
        plugin = The [kameloso.plugins.common.core.IRCPlugin] whose
            [dialect.defs.IRCEvent.Type]-awaiting [core.thread.fiber.Fiber]s to
            iterate and process.
        event = The triggering [dialect.defs.IRCEvent].
 +/
void processAwaitingFibers(IRCPlugin plugin, const ref IRCEvent event)
{
    import core.thread : Fiber;

    /++
        Handle awaiting Fibers of a specified type.
     +/
    static void processAwaitingFibersImpl(IRCPlugin plugin, const ref IRCEvent event,
        Fiber[] fibersForType, ref Fiber[] expiredFibers)
    {
        foreach (immutable i, fiber; fibersForType)
        {
            try
            {
                if (fiber.state == Fiber.State.HOLD)
                {
                    import kameloso.thread : CarryingFiber;

                    // Specialcase CarryingFiber!IRCEvent to update it to carry
                    // the current IRCEvent.

                    if (auto carryingFiber = cast(CarryingFiber!IRCEvent)fiber)
                    {
                        if (carryingFiber.payload == IRCEvent.init)
                        {
                            carryingFiber.payload = event;
                        }
                        carryingFiber.call();

                        // Reset the payload so a new one will be attached next trigger
                        carryingFiber.resetPayload();
                    }
                    else
                    {
                        fiber.call();
                    }
                }

                if (fiber.state == Fiber.State.TERM)
                {
                    expiredFibers ~= fiber;
                }
            }
            catch (Exception e)
            {
                enum pattern = "Exception %s.awaitingFibers[%d]: %s%s";
                logger.warningf(pattern, plugin.name, i, Tint.log, e.msg);
                printEventDebugDetails(event, event.raw);
                version(PrintStacktraces) logger.trace(e);
                expiredFibers ~= fiber;
            }
        }
    }

    Fiber[] expiredFibers;

    if (plugin.state.awaitingFibers[event.type].length)
    {
        processAwaitingFibersImpl(plugin, event,
            plugin.state.awaitingFibers[event.type], expiredFibers);
    }

    if (plugin.state.awaitingFibers[IRCEvent.Type.ANY].length)
    {
        processAwaitingFibersImpl(plugin, event,
            plugin.state.awaitingFibers[IRCEvent.Type.ANY], expiredFibers);
    }

    if (!expiredFibers.length) return;

    // Clean up processed Fibers
    foreach (expiredFiber; expiredFibers)
    {
        foreach (ref fibersByType; plugin.state.awaitingFibers)
        {
            foreach_reverse (immutable i, /*ref*/ fiber; fibersByType)
            {
                import std.algorithm.mutation : SwapStrategy, remove;

                if (fiber is expiredFiber)
                {
                    fibersByType = fibersByType.remove!(SwapStrategy.unstable)(i);
                }
            }
        }
    }
}


// processScheduledDelegates
/++
    Processes the queued [kameloso.thread.ScheduledDelegate]s of an
    [kameloso.plugins.common.core.IRCPlugin].

    Params:
        plugin = The [kameloso.plugins.common.core.IRCPlugin] whose queued
            [kameloso.thread.ScheduledDelegate]s to iterate and process.
        nowInHnsecs = Current timestamp to compare the [kameloso.thread.ScheduledDelegate]'s
            timestamp with.
 +/
void processScheduledDelegates(IRCPlugin plugin, const long nowInHnsecs)
in ((nowInHnsecs > 0), "Tried to process queued `ScheduledDelegate`s with an unset timestamp")
{
    size_t[] toRemove;

    foreach (immutable i, scheduledDg; plugin.state.scheduledDelegates)
    {
        if (scheduledDg.timestamp > nowInHnsecs) continue;

        try
        {
            scheduledDg.dg();
        }
        catch (Exception e)
        {
            enum pattern = "Exception %s.scheduledDelegates[%d]: %s%s";
            logger.warningf(pattern, plugin.name, i, Tint.log, e.msg);
            version(PrintStacktraces) logger.trace(e);
        }

        toRemove ~= i;  // Always removed a scheduled delegate after processing
    }

    // Clean up processed delegates
    foreach_reverse (immutable i; toRemove)
    {
        import std.algorithm.mutation : SwapStrategy, remove;
        plugin.state.scheduledDelegates = plugin.state.scheduledDelegates
            .remove!(SwapStrategy.unstable)(i);
    }
}


// processScheduledFibers
/++
    Processes the queued [kameloso.thread.ScheduledFiber]s of an
    [kameloso.plugins.common.core.IRCPlugin].

    Params:
        plugin = The [kameloso.plugins.common.core.IRCPlugin] whose queued
            [kameloso.thread.ScheduledFiber]s to iterate and process.
        nowInHnsecs = Current timestamp to compare the [kameloso.thread.ScheduledFiber]'s
            timestamp with.
 +/
void processScheduledFibers(IRCPlugin plugin, const long nowInHnsecs)
in ((nowInHnsecs > 0), "Tried to process queued `ScheduledFiber`s with an unset timestamp")
{
    size_t[] toRemove;

    foreach (immutable i, scheduledFiber; plugin.state.scheduledFibers)
    {
        if (scheduledFiber.timestamp > nowInHnsecs) continue;

        try
        {
            import core.thread : Fiber;

            if (scheduledFiber.fiber.state == Fiber.State.HOLD)
            {
                scheduledFiber.fiber.call();
            }
        }
        catch (Exception e)
        {
            enum pattern = "Exception %s.scheduledFibers[%d]: %s%s";
            logger.warningf(pattern, plugin.name, i, Tint.log, e.msg);
            version(PrintStacktraces) logger.trace(e);
        }

        // Always removed a scheduled Fiber after processing
        toRemove ~= i;
    }

    // Clean up processed Fibers
    foreach_reverse (immutable i; toRemove)
    {
        import std.algorithm.mutation : SwapStrategy, remove;
        plugin.state.scheduledFibers = plugin.state.scheduledFibers
            .remove!(SwapStrategy.unstable)(i);
    }
}


// processReparses
/++
    Handles the reparse queue, re-postprocessing ("reparsing") events from the
    current (main loop) context, outside of any plugin.

    Params:
        instance = Reference to the current bot instance.
        plugin = The current [kameloso.plugins.common.core.IRCPlugin].
 +/
void processReparses(ref Kameloso instance, IRCPlugin plugin)
{
    import lu.string : NomException;
    import std.utf : UTFException;
    import core.exception : UnicodeException;
    import core.memory : GC;
    import core.thread : Fiber;

    foreach (immutable i, reparse; plugin.state.reparses)
    {
        version(WithPersistenceService)
        {
            // Postprocessing will reapply class, but not if there is already
            // a custom class (assuming channel cache hit)
            reparse.replay.event.sender.class_ = IRCUser.Class.unset;
            reparse.replay.event.target.class_ = IRCUser.Class.unset;
        }

        try
        {
            foreach (postprocessor; instance.plugins)
            {
                postprocessor.postprocess(reparse.replay.event);
            }
        }
        catch (NomException e)
        {
            enum pattern = "Nom Exception postprocessing %s.state.reparses[%d]: " ~
                `tried to nom "%s%s%s" with "%3$s%6$s%5$s"`;
            logger.warningf(pattern, plugin.name, i, Tint.log, e.haystack, Tint.warning, e.needle);
            printEventDebugDetails(reparse.replay.event, reparse.replay.event.raw);
            version(PrintStacktraces) logger.trace(e.info);
            continue;
        }
        catch (UTFException e)
        {
            enum pattern = "UTFException postprocessing %s.state.reparses[%d]: %s%s";
            logger.warningf(pattern, plugin.name, i, Tint.log, e.msg);
            version(PrintStacktraces) logger.trace(e.info);
            continue;
        }
        catch (UnicodeException e)
        {
            enum pattern = "UnicodeException postprocessing %s.state.reparses[%d]: %s%s";
            logger.warningf(pattern, plugin.name, i, Tint.log, e.msg);
            version(PrintStacktraces) logger.trace(e.info);
            continue;
        }
        catch (Exception e)
        {
            enum pattern = "Exception postprocessing %s.state.reparses[%d]: %s%s";
            logger.warningf(pattern, plugin.name, i, Tint.log, e.msg);
            printEventDebugDetails(reparse.replay.event, reparse.replay.event.raw);
            version(PrintStacktraces) logger.trace(e);
            continue;
        }

<<<<<<< HEAD
        if (reparse.isCarrying)
        {
            reparse.carryingFiber.payload = reparse;
        }

        try
        {
            reparse.fiber.call();
=======
        // If we're here no exceptions were thrown

        try
        {
            reparse.dg(reparse.replay);
>>>>>>> 70babb05
        }
        catch (Exception e)
        {
            enum pattern = "Exception %s.state.reparses[%d]: %s%s";
            logger.warningf(pattern, plugin.name, i, Tint.log, e.msg);
            printEventDebugDetails(reparse.replay.event, reparse.replay.event.raw);
            version(PrintStacktraces) logger.trace(e);
        }
<<<<<<< HEAD

        assert((reparse.fiber.state == Fiber.State.TERM), "Undead Reparser Fiber");

        destroy(reparse);
        GC.free(&reparse);
=======
>>>>>>> 70babb05
    }

    // All reparses guaranteed exhausted
    plugin.state.reparses = null;
}


// processReplays
/++
    Takes a queue of [kameloso.plugins.common.core.Replay] objects and issues WHOIS queries for each one,
    unless it has already been done recently (within
    [kameloso.constants.Timeout.whoisRetry] seconds).

    Params:
        instance = Reference to the current [kameloso.kameloso.Kameloso].
        plugin = The relevant [kameloso.plugins.common.core.IRCPlugin].
 +/
void processReplays(ref Kameloso instance, IRCPlugin plugin)
{
    import kameloso.common : OutgoingLine;
    import kameloso.constants : Timeout;
    import std.datetime.systime : Clock;

    // Walk through replays and call WHOIS on those that haven't been
    // WHOISed in the last Timeout.whoisRetry seconds

    immutable now = Clock.currTime.toUnixTime;

    foreach (immutable nickname, const replaysForNickname; plugin.state.replays)
    {
        assert(nickname.length, "Empty nickname in replay queue");

        version(TraceWhois)
        {
            import std.stdio : writef, writefln, writeln;

            if (!instance.settings.headless)
            {
                import std.algorithm.iteration : map;

                auto callerNames = replaysForNickname.map!(replay => replay.caller);
                enum pattern = "[TraceWhois] processReplays saw request to " ~
                    "WHOIS \"%s\" from: %-(%s, %)";
                writef(pattern, nickname, callerNames);
            }
        }

        immutable then = instance.previousWhoisTimestamps.get(nickname, 0);

        if ((now - then) > Timeout.whoisRetry)
        {
            version(TraceWhois)
            {
                if (!instance.settings.headless) writeln(" ...and actually issuing.");
            }

            instance.outbuffer.put(OutgoingLine("WHOIS " ~ nickname,
                cast(Flag!"quiet")instance.settings.hideOutgoing));
            instance.previousWhoisTimestamps[nickname] = now;
        }
        else
        {
            version(TraceWhois)
            {
                writefln(" ...but already issued %d seconds ago.", (now - then));
            }
        }
    }
}


// setupSignals
/++
    Registers some process signals to redirect to our own [signalHandler], so we
    can (for instance) catch Ctrl+C and gracefully shut down.

    On Posix, additionally ignore `SIGPIPE` so that we can catch SSL errors and
    not just immediately terminate.
 +/
void setupSignals() nothrow @nogc
{
    import core.stdc.signal : signal, SIGINT, SIGTERM;

    signal(SIGINT, &signalHandler);
    signal(SIGTERM, &signalHandler);

    version(Posix)
    {
        import core.sys.posix.signal : SIG_IGN, SIGHUP, SIGPIPE, SIGQUIT;

        signal(SIGHUP, &signalHandler);
        signal(SIGQUIT, &signalHandler);
        signal(SIGPIPE, SIG_IGN);
    }
}


// resetSignals
/++
    Resets signal handlers to the system default.
 +/
void resetSignals() nothrow @nogc
{
    import core.stdc.signal : signal, SIG_DFL, SIGINT, SIGTERM;

    signal(SIGINT, SIG_DFL);
    signal(SIGTERM, SIG_DFL);

    version(Posix)
    {
        import core.sys.posix.signal : SIGHUP, SIGQUIT;

        signal(SIGHUP, SIG_DFL);
        signal(SIGQUIT, SIG_DFL);
    }
}


// tryGetopt
/++
    Attempt handling `getopt`, wrapped in try-catch blocks.

    Params:
        instance = Reference to the current [kameloso.kameloso.Kameloso].
        args = The arguments passed to the program.
        customSettings = Out reference to the dynamic array of custom settings as
            specified with `--set plugin.setting=value` on the command line.

    Returns:
        [lu.common.Next].* depending on what action the calling site should take.
 +/
Next tryGetopt(ref Kameloso instance, string[] args, out string[] customSettings)
{
    import kameloso.config : ConfigurationFileReadFailureException, handleGetopt;
    import lu.common : FileTypeMismatchException;
    import lu.serialisation : DeserialisationException;
    import std.conv : ConvException;
    import std.getopt : GetOptException;
    import std.process : ProcessException;

    try
    {
        // Act on arguments getopt, pass return value to main
        return instance.handleGetopt(args, customSettings);
    }
    catch (GetOptException e)
    {
        logger.error("Error parsing command-line arguments: ", Tint.log, e.msg);
        //version(PrintStacktraces) logger.trace(e.info);
    }
    catch (ConvException e)
    {
        logger.error("Error converting command-line arguments: ", Tint.log, e.msg);
        //version(PrintStacktraces) logger.trace(e.info);
    }
    catch (FileTypeMismatchException e)
    {
        enum pattern = "Specified configuration file %s%s%s is not a file!";
        logger.errorf(pattern, Tint.log, e.filename, Tint.error);
        //version(PrintStacktraces) logger.trace(e.info);
    }
    catch (ConfigurationFileReadFailureException e)
    {
        enum pattern = "Error reading and decoding configuration file [%s%s%s]: %1$s%4$s";
        logger.errorf(pattern, Tint.log, e.filename, Tint.error, e.msg);
        version(PrintStacktraces) logger.trace(e.info);
    }
    catch (DeserialisationException e)
    {
        logger.error("Error parsing configuration file: ", Tint.log, e.msg);
        version(PrintStacktraces) logger.trace(e.info);
    }
    catch (ProcessException e)
    {
        enum pattern = "Failed to open %s%s%s in an editor: %1$s%4$s";
        logger.errorf(pattern, Tint.log, instance.settings.configFile, Tint.error, e.msg);
        version(PrintStacktraces) logger.trace(e.info);
    }
    catch (Exception e)
    {
        logger.error("Unexpected exception: ", Tint.log, e.msg);
        version(PrintStacktraces) logger.trace(e);
    }

    return Next.returnFailure;
}


// tryConnect
/++
    Tries to connect to the IPs in [kameloso.kameloso.Kameloso.conn.ips] by
    leveraging [kameloso.net.connectFiber], reacting on the
    [kameloso.net.ConnectAttempt]s it yields to provide feedback to the user.

    Params:
        instance = Reference to the current [kameloso.kameloso.Kameloso].

    Returns:
        [lu.common.Next.continue_] if connection succeeded,
        [lu.common.Next.returnFailure] if connection failed and the
        program should exit.
 +/
Next tryConnect(ref Kameloso instance)
{
    import kameloso.constants : ConnectionDefaultIntegers, ConnectionDefaultFloats, Timeout;
    import kameloso.net : ConnectionAttempt, connectFiber;
    import kameloso.thread : interruptibleSleep;
    import std.concurrency : Generator;

    auto connector = new Generator!ConnectionAttempt(() =>
        connectFiber(instance.conn, ConnectionDefaultIntegers.retries, *instance.abort));
    scope(exit) connector.reset();

    connector.call();

    uint incrementedRetryDelay = Timeout.connectionRetry;

    foreach (const attempt; connector)
    {
        import lu.string : beginsWith;
        import core.time : seconds;

        if (*instance.abort) return Next.returnFailure;

        immutable lastRetry = (attempt.retryNum+1 == ConnectionDefaultIntegers.retries);

        enum unableToConnectString = "Unable to connect socket: ";
        immutable errorString = attempt.error.length ?
            (attempt.error.beginsWith(unableToConnectString) ?
                attempt.error[unableToConnectString.length..$] :
                attempt.error) :
            string.init;

        void verboselyDelay()
        {
            enum pattern = "Retrying in %s%d%s seconds...";
            logger.logf(pattern, Tint.info, incrementedRetryDelay, Tint.log);
            interruptibleSleep(incrementedRetryDelay.seconds, *instance.abort);

            import std.algorithm.comparison : min;
            incrementedRetryDelay = cast(uint)(incrementedRetryDelay *
                ConnectionDefaultFloats.delayIncrementMultiplier);
            incrementedRetryDelay = min(incrementedRetryDelay, Timeout.connectionDelayCap);
        }

        void verboselyDelayToNextIP()
        {
            enum pattern = "Failed to connect to IP. Trying next IP in %s%d%s seconds.";
            logger.logf(pattern, Tint.info, Timeout.connectionRetry, Tint.log);
            incrementedRetryDelay = Timeout.connectionRetry;
            interruptibleSleep(Timeout.connectionRetry.seconds, *instance.abort);
        }

        with (ConnectionAttempt.State)
        final switch (attempt.state)
        {
        case preconnect:
            import lu.common : sharedDomains;
            import std.socket : AddressException, AddressFamily;

            string resolvedHost;

            if (!instance.settings.numericAddresses)
            {
                try
                {
                    resolvedHost = attempt.ip.toHostNameString;
                }
                catch (AddressException e)
                {
                    /*
                    std.socket.AddressException@std/socket.d(1301): Could not get host name: Success
                    ----------------
                    ??:? pure @safe bool std.exception.enforce!(bool).enforce(bool, lazy object.Throwable) [0x2cf5f0]
                    ??:? const @trusted immutable(char)[] std.socket.Address.toHostString(bool) [0x4b2d7c6]
                    */
                    // Just let the string be empty
                }

                if (*instance.abort) return Next.returnFailure;
            }

            immutable rtPattern = !resolvedHost.length &&
                (attempt.ip.addressFamily == AddressFamily.INET6) ?
                "Connecting to [%s%s%s]:%1$s%4$s%3$s %5$s..." :
                "Connecting to %s%s%s:%1$s%4$s%3$s %5$s...";

            immutable ssl = instance.conn.ssl ? "(SSL) " : string.init;

            immutable address = (!resolvedHost.length ||
                (instance.parser.server.address == resolvedHost) ||
                (sharedDomains(instance.parser.server.address, resolvedHost) < 2)) ?
                attempt.ip.toAddrString : resolvedHost;

            logger.logf(rtPattern, Tint.info, address, Tint.log, attempt.ip.toPortString, ssl);
            continue;

        case connected:
            logger.log("Connected!");
            return Next.continue_;

        case delayThenReconnect:
            version(Posix)
            {
                import core.stdc.errno : EINPROGRESS;
                enum errnoInProgress = EINPROGRESS;
            }
            else version(Windows)
            {
                import core.sys.windows.winsock2 : WSAEINPROGRESS;
                enum errnoInProgress = WSAEINPROGRESS;
            }

            if (attempt.errno == errnoInProgress)
            {
                logger.warning("Connection timed out.");
            }
            else if (attempt.errno == 0)
            {
                logger.warning("Connection failed.");
            }
            else
            {
                version(Posix)
                {
                    import kameloso.common : errnoStrings;
                    enum pattern = "Connection failed with %s%s%s: %1$s%4$s";
                    logger.warningf(pattern, Tint.log, errnoStrings[attempt.errno], Tint.warning, errorString);
                }
                else version(Windows)
                {
                    enum pattern = "Connection failed with error %s%d%s: %1$s%4$s";
                    logger.warningf(pattern, Tint.log, attempt.errno, Tint.warning, errorString);
                }
            }

            if (*instance.abort) return Next.returnFailure;
            if (!lastRetry) verboselyDelay();
            continue;

        case delayThenNextIP:
            // Check abort before delaying and then again after
            if (*instance.abort) return Next.returnFailure;
            verboselyDelayToNextIP();
            if (*instance.abort) return Next.returnFailure;
            continue;

        /*case noMoreIPs:
            logger.warning("Could not connect to server!");
            return Next.returnFailure;*/

        case ipv6Failure:
            version(Posix)
            {
                import kameloso.common : errnoStrings;
                enum pattern = "IPv6 connection failed with %s%s%s: %1$s%4$s";
                logger.warningf(pattern, Tint.log, errnoStrings[attempt.errno], Tint.warning, errorString);
            }
            else version(Windows)
            {
                enum pattern = "IPv6 connection failed with error %s%d%s: %1$s%4$s";
                logger.warningf(pattern, Tint.log, attempt.errno, Tint.warning, errorString);
            }
            else
            {
                logger.warning("IPv6 connection failed. Disabling IPv6.");
            }

            if (*instance.abort) return Next.returnFailure;
            if (!lastRetry) goto case delayThenNextIP;
            continue;

        case sslFailure:
            // This can be transient?
            // "Failed to establish SSL connection after successful connect (system lib)"
            logger.error("Failed to connect: ", Tint.log, attempt.error);
            if (*instance.abort) return Next.returnFailure;
            if (!lastRetry) verboselyDelay();
            continue;

        case invalidConnectionError:
        case error:
            version(Posix)
            {
                import kameloso.common : errnoStrings;
                enum pattern = "Failed to connect: %s%s%s (%1$s%4$s%3$s)";
                logger.errorf(pattern, Tint.log, errorString, Tint.error, errnoStrings[attempt.errno]);
            }
            else version(Windows)
            {
                enum pattern = "Failed to connect: %s%s%s (%1$s%4$d%3$s)";
                logger.errorf(pattern, Tint.log, errorString, Tint.error, attempt.errno);
            }
            else
            {
                logger.error("Failed to connect: ", Tint.log, errorString);
            }

            if (attempt.state == invalidConnectionError)
            {
                goto case delayThenNextIP;
            }
            else
            {
                return Next.returnFailure;
            }
        }
    }

    return Next.returnFailure;
}


// tryResolve
/++
    Tries to resolve the address in [instance.parser.server] to IPs, by
    leveraging [kameloso.net.resolveFiber], reacting on the
    [kameloso.net.ResolveAttempt]s it yields to provide feedback to the user.

    Params:
        instance = Reference to the current [kameloso.kameloso.Kameloso].
        firstConnect = Whether or not this is the first time we're attempting a connection.

    Returns:
        [lu.common.Next.continue_] if resolution succeeded,
        [lu.common.Next.returnFailure] if it failed and the program should exit.
 +/
Next tryResolve(ref Kameloso instance, const Flag!"firstConnect" firstConnect)
{
    import kameloso.constants : Timeout;
    import kameloso.net : ResolveAttempt, resolveFiber;
    import std.concurrency : Generator;

    auto resolver = new Generator!ResolveAttempt(() =>
        resolveFiber(instance.conn, instance.parser.server.address,
            instance.parser.server.port, instance.connSettings.ipv6, *instance.abort));
    scope(exit) resolver.reset();

    uint incrementedRetryDelay = Timeout.connectionRetry;
    enum incrementMultiplier = 1.2;

    void delayOnNetworkDown()
    {
        import kameloso.thread : interruptibleSleep;
        import std.algorithm.comparison : min;
        import core.time : seconds;

        enum pattern = "Network down? Retrying in %s%d%s seconds.";
        logger.logf(pattern, Tint.info, incrementedRetryDelay, Tint.log);
        interruptibleSleep(incrementedRetryDelay.seconds, *instance.abort);
        if (*instance.abort) return;

        enum delayCap = 10*60;  // seconds
        incrementedRetryDelay = cast(uint)(incrementedRetryDelay * incrementMultiplier);
        incrementedRetryDelay = min(incrementedRetryDelay, delayCap);
    }

    foreach (const attempt; resolver)
    {
        import lu.string : beginsWith;

        enum getaddrinfoErrorString = "getaddrinfo error: ";
        immutable errorString = attempt.error.length ?
            (attempt.error.beginsWith(getaddrinfoErrorString) ?
                attempt.error[getaddrinfoErrorString.length..$] :
                attempt.error) :
            string.init;

        with (ResolveAttempt.State)
        final switch (attempt.state)
        {
        case preresolve:
            // No message for this
            continue;

        case success:
            import lu.string : plurality;
            enum pattern = "%s%s resolved into %s%s%2$s %5$s.";
            logger.infof(pattern, instance.parser.server.address, Tint.log,
                Tint.info, instance.conn.ips.length,
                instance.conn.ips.length.plurality("IP", "IPs"));
            return Next.continue_;

        case exception:
            enum pattern = "Could not resolve server address: %s%s%s (%1$s%4$d%3$s)";
            logger.warningf(pattern, Tint.log, errorString, Tint.warning, attempt.errno);
            delayOnNetworkDown();
            if (*instance.abort) return Next.returnFailure;
            continue;

        case error:
            enum pattern = "Could not resolve server address: %s%s%s (%1$s%4$d%3$s)";
            logger.errorf(pattern, Tint.log, errorString, Tint.error, attempt.errno);

            if (firstConnect)
            {
                // First attempt and a failure; something's wrong, abort
                enum firstConnectPattern = "Failed to resolve host. Verify that you " ~
                    "are connected to the Internet and that the server address (%s%s%s) is correct.";
                logger.logf(firstConnectPattern, Tint.info, instance.parser.server.address, Tint.log);
                return Next.returnFailure;
            }
            else
            {
                // Not the first attempt yet failure; transient error? retry
                delayOnNetworkDown();
                if (*instance.abort) return Next.returnFailure;
                continue;
            }

        case failure:
            logger.error("Failed to resolve host.");
            return Next.returnFailure;
        }
    }

    return Next.returnFailure;
}


// postInstanceSetup
/++
    Sets up the program (terminal) environment.

    Depending on your platform it may set any of thread name, terminal title and
    console codepages.

    This is called very early during execution.

    Params:
        instance = Reference to the current [kameloso.kameloso.Kameloso] instance.
 +/
void postInstanceSetup(ref Kameloso instance)
{
    import kameloso.terminal : isTTY;

    version(Windows)
    {
        import kameloso.terminal : setConsoleModeAndCodepage;

        // Set up the console to display text and colours properly.
        setConsoleModeAndCodepage();
    }

    version(Posix)
    {
        import kameloso.thread : setThreadName;
        setThreadName("kameloso");
    }

    if (isTTY)
    {
        import kameloso.constants : KamelosoInfo;
        import kameloso.terminal : setTitle;

        enum terminalTitle = "kameloso v" ~ cast(string)KamelosoInfo.version_;
        setTitle(terminalTitle);
    }
    else
    {
        // Non-TTYs (eg. pagers) can't show colours
        instance.settings.monochrome = true;
    }
}


// expandPaths
/++
    Sets up the passed [kameloso.kameloso.CoreSettings], expanding paths.

    This is called during early execution.

    Params:
        settings = A reference to the [kameloso.kameloso.CoreSettings] we want to set up.
 +/
void expandPaths(ref CoreSettings settings)
{
    import kameloso.constants : KamelosoFilenames;
    import kameloso.platform : configurationBaseDirectory, resourceBaseDirectory;
    import std.path : buildNormalizedPath;

    // Default values
    settings.configFile = buildNormalizedPath(configurationBaseDirectory,
        "kameloso", KamelosoFilenames.configuration);
    settings.resourceDirectory = buildNormalizedPath(resourceBaseDirectory, "kameloso");
}


// verifySettings
/++
    Verifies some settings and returns whether the program should continue
    executing (or whether there were errors such that we should exit).

    This is called after command-line arguments have been parsed.

    Params:
        instance = Reference to the current [kameloso.kameloso.Kameloso].

    Returns:
        [lu.common.Next.returnFailure] if the program should exit, [lu.common.Next.continue_] otherwise.
 +/
Next verifySettings(ref Kameloso instance)
{
    if (!instance.settings.force)
    {
        import dialect.common : isValidNickname;

        IRCServer conservativeServer;
        conservativeServer.maxNickLength = 25;  // Twitch max, should be enough

        if (!instance.parser.client.nickname.isValidNickname(conservativeServer))
        {
            // No need to print the nickname, visible from printObjects preivously
            logger.error("Invalid nickname!");
            return Next.returnFailure;
        }

        if (!instance.settings.prefix.length)
        {
            logger.error("No prefix configured!");
            return Next.returnFailure;
        }
    }

    // No point having these checks be bypassable with --force
    if (instance.connSettings.messageRate <= 0)
    {
        logger.error("Message rate must be a number greater than zero!");
        return Next.returnFailure;
    }
    else if (instance.connSettings.messageBurst <= 0)
    {
        logger.error("Message burst must be a number greater than zero!");
        return Next.returnFailure;
    }

    version(Posix)
    {
        import lu.string : contains;

        // Workaround for Issue 19247:
        // Segmentation fault when resolving address with std.socket.getAddress inside a Fiber
        // the workaround being never resolve addresses that don't contain at least one dot
        immutable addressIsResolvable = instance.settings.force ||
            instance.parser.server.address == "localhost" ||
            instance.parser.server.address.contains('.') ||
            instance.parser.server.address.contains(':');
    }
    else
    {
        // On Windows this doesn't happen, so allow all addresses.
        enum addressIsResolvable = true;
    }

    if (!addressIsResolvable)
    {
        enum pattern = "Invalid address! [%s%s%s]";
        logger.errorf(pattern, Tint.log, instance.parser.server.address, Tint.error);
        return Next.returnFailure;
    }

    return Next.continue_;
}


// resolveResourceDirectory
/++
    Resolves resource directories verbosely.

    This is called after settings have been verified, before plugins are initialised.

    Params:
        instance = Reference to the current [kameloso.kameloso.Kameloso].
 +/
void resolveResourceDirectory(ref Kameloso instance)
{
    import std.file : exists;
    import std.path : buildNormalizedPath, dirName;

    // Resolve and create the resource directory
    version(Windows)
    {
        import std.string : replace;
        instance.settings.resourceDirectory = buildNormalizedPath(instance.settings.resourceDirectory,
            "server", instance.parser.server.address.replace(":", "_"));
    }
    else
    {
        instance.settings.resourceDirectory = buildNormalizedPath(instance.settings.resourceDirectory,
            "server", instance.parser.server.address);
    }

    instance.settings.configDirectory = instance.settings.configFile.dirName;

    if (!instance.settings.resourceDirectory.exists)
    {
        import std.file : mkdirRecurse;

        mkdirRecurse(instance.settings.resourceDirectory);
        logger.log("Created resource directory ", Tint.info,
            instance.settings.resourceDirectory);
    }
}


// startBot
/++
    Main connection logic.

    This function *starts* the bot, after it has been sufficiently initialised.
    It resolves and connects to servers, then hands off execution to [mainLoop].

    Params:
        instance = Reference to the current [kameloso.kameloso.Kameloso].
        attempt = [AttemptState] aggregate of state variables used when connecting.
 +/
void startBot(ref Kameloso instance, ref AttemptState attempt)
{
    import kameloso.terminal : TerminalToken, isTTY;
    import std.algorithm.comparison : among;

    // Save a backup snapshot of the client, for restoring upon reconnections
    IRCClient backupClient = instance.parser.client;

    enum bellString = ("" ~ cast(char)(TerminalToken.bell));
    immutable bell = isTTY ? bellString : string.init;

    outerloop:
    do
    {
        // *instance.abort is guaranteed to be false here.

        attempt.silentExit = true;

        if (!attempt.firstConnect)
        {
            import kameloso.constants : Timeout;
            import kameloso.thread : exhaustMessages, interruptibleSleep;
            import core.time : seconds;

            // Carry some values but otherwise restore the pristine client backup
            backupClient.nickname = instance.parser.client.nickname;
            //instance.parser.client = backupClient;  // Initialised below

            // Exhaust leftover queued messages
            exhaustMessages();

            // Clear outgoing messages
            instance.outbuffer.clear();
            instance.backgroundBuffer.clear();
            instance.priorityBuffer.clear();
            instance.immediateBuffer.clear();

            version(TwitchSupport)
            {
                instance.fastbuffer.clear();
            }

            auto gracePeriodBeforeReconnect = Timeout.connectionRetry.seconds;

            version(TwitchSupport)
            {
                import std.algorithm.searching : endsWith;
                import core.time : msecs;

                if (instance.parser.server.address.endsWith(".twitch.tv") && !instance.sawWelcome)
                {
                    // We probably saw an instant disconnect before even getting to RPL_WELCOME
                    // Quickly attempt again
                    gracePeriodBeforeReconnect = 500.msecs;
                }
            }

            logger.log("One moment...");
            interruptibleSleep(gracePeriodBeforeReconnect, *instance.abort);
            if (*instance.abort) break outerloop;

            // Re-init plugins here so it isn't done on the first connect attempt
            instance.initPlugins(attempt.customSettings);

            // Reset throttling, in case there were queued messages.
            instance.throttle.reset();

            // Clear WHOIS history
            instance.previousWhoisTimestamps = null;

            // Reset the server but keep the address and port
            immutable addressSnapshot = instance.parser.server.address;
            immutable portSnapshot = instance.parser.server.port;
            instance.parser.server = typeof(instance.parser.server).init;  // TODO: Add IRCServer constructor
            instance.parser.server.address = addressSnapshot;
            instance.parser.server.port = portSnapshot;

            version(TwitchSupport)
            {
                instance.sawWelcome = false;
            }
        }

        scope(exit)
        {
            // Always teardown when exiting this loop (for whatever reason)
            instance.teardownPlugins();
        }

        // May as well check once here, in case something in initPlugins aborted or so.
        if (*instance.abort) break outerloop;

        instance.conn.reset();

        // reset() sets the receive timeout to the enum default, so make sure to
        // update it to any custom value after each reset() call.
        instance.conn.receiveTimeout = instance.connSettings.receiveTimeout;

        immutable actionAfterResolve = tryResolve(instance, cast(Flag!"firstConnect")(attempt.firstConnect));
        if (*instance.abort) break outerloop;  // tryResolve interruptibleSleep can abort

        with (Next)
        final switch (actionAfterResolve)
        {
        case continue_:
            break;

        case retry:  // should never happen
            assert(0, "`tryResolve` returned `Next.retry`");

        case returnFailure:
            // No need to teardown; the scopeguard does it for us.
            attempt.retval = 1;
            break outerloop;

        case returnSuccess:
            // Ditto
            attempt.retval = 0;
            break outerloop;

        case crash:
            assert(0, "`tryResolve` returned `Next.crash`");
        }

        immutable actionAfterConnect = tryConnect(instance);
        if (*instance.abort) break outerloop;  // tryConnect interruptibleSleep can abort

        with (Next)
        final switch (actionAfterConnect)
        {
        case continue_:
            break;

        case returnSuccess:  // should never happen
            assert(0, "`tryConnect` returned `Next.returnSuccess`");

        case retry:  // should never happen
            assert(0, "`tryConnect` returned `Next.retry`");

        case returnFailure:
            // No need to saveOnExit, the scopeguard takes care of that
            attempt.retval = 1;
            break outerloop;

        case crash:
            assert(0, "`tryConnect` returned `Next.crash`");
        }

        import kameloso.plugins.common.misc : IRCPluginInitialisationException;
        import std.path : baseName;

        // Ensure initialised resources after resolve so we know we have a
        // valid server to create a directory for.
        try
        {
            instance.initPluginResources();
            if (*instance.abort) break outerloop;
        }
        catch (IRCPluginInitialisationException e)
        {
            import kameloso.terminal : TerminalToken;

            enum pattern = "The %s%s%s plugin failed to load its resources: " ~
                "%1$s%4$s%3$s (at %1$s%5$s%3$s:%1$s%6$d%3$s)%7$s";
            logger.warningf(pattern, Tint.log, e.file.baseName[0..$-2], Tint.warning,
                e.msg, e.file.baseName, e.line, bell);
            version(PrintStacktraces) logger.trace(e.info);
            attempt.retval = 1;
            break outerloop;
        }
        catch (Exception e)
        {
            import kameloso.terminal : TerminalToken;

            enum pattern = "An error occurred while initialising the %s%s%s " ~
                "plugin's resources: %1$s%4$s%3$s " ~
                "(at %1$s%5$s%3$s:%1$s%6$d%3$s)%7$s";
            logger.warningf(pattern, Tint.log, e.file.baseName[0..$-2], Tint.warning,
                e.msg, e.file, e.line, bell);
            version(PrintStacktraces) logger.trace(e);
            attempt.retval = 1;
            break outerloop;
        }

        import dialect.parsing : IRCParser;

        // Reinit with its own server.
        instance.parser = IRCParser(backupClient, instance.parser.server);

        try
        {
            instance.startPlugins();
            if (*instance.abort) break outerloop;
        }
        catch (IRCPluginInitialisationException e)
        {
            import kameloso.terminal : TerminalToken;

            enum pattern = "The %s%s%s plugin failed to start up: %1$s%4$s%3$s " ~
                "(at %1$s%5$s%3$s:%1$s%6$d%3$s)%7$s";
            logger.warningf(pattern, Tint.log, e.file.baseName[0..$-2], Tint.warning,
                e.msg, e.file.baseName, e.line, bell);
            version(PrintStacktraces) logger.trace(e.info);
            attempt.retval = 1;
            break outerloop;
        }
        catch (Exception e)
        {
            import kameloso.terminal : TerminalToken;

            enum pattern = "An error occurred while starting up the %s%s%s plugin: " ~
                "%1$s%4$s%3$s (at %1$s%5$s%3$s:%1$s%6$d%3$s)%7$s";
            logger.warningf(pattern, Tint.log, e.file.baseName[0..$-2], Tint.warning,
                e.msg, e.file.baseName, e.line, bell);
            version(PrintStacktraces) logger.trace(e);
            attempt.retval = 1;
            break outerloop;
        }

        // Do verbose exits if mainLoop causes a return
        attempt.silentExit = false;

        // Start the main loop
        attempt.next = instance.mainLoop();
        attempt.firstConnect = false;
    }
    while (!*instance.abort && attempt.next.among!(Next.continue_, Next.retry, Next.returnFailure));
}


// printEventDebugDetails
/++
    Print what we know about an event, from an error perspective.

    Params:
        event = The [dialect.defs.IRCEvent] in question.
        raw = The raw string that `event` was parsed from, as read from the IRC server.
        eventWasInitialised = Whether the [dialect.defs.IRCEvent] was initialised
            or if it was only ever set to `void`.
 +/
void printEventDebugDetails(const ref IRCEvent event,
    const string raw,
    const bool eventWasInitialised = true)
{
    if (globalHeadless || !raw.length) return;

    if (!eventWasInitialised || (event == IRCEvent.init))
    {
        enum pattern = `Offending line: "%s%s%s"`;
        logger.warningf(pattern, Tint.log, raw, Tint.warning);
    }
    else
    {
        import kameloso.printing : printObject;
        import std.typecons : Flag, No, Yes;

        // Offending line included in event, in raw
        printObject!(Yes.all)(event);

        if (event.sender != IRCUser.init)
        {
            logger.trace("sender:");
            printObject(event.sender);
        }

        if (event.target != IRCUser.init)
        {
            logger.trace("target:");
            printObject(event.target);
        }
    }
}


// printSummary
/++
    Prints a summary of the connection(s) made and events parsed this execution.

    Params:
        instance = Reference to the current [kameloso.kameloso.Kameloso].
 +/
void printSummary(const ref Kameloso instance)
{
    import kameloso.common : timeSince;
    import core.time : Duration;

    Duration totalTime;
    long totalBytesReceived;
    uint i;

    logger.info("-- Connection summary --");

    foreach (const entry; instance.connectionHistory)
    {
        import std.datetime.systime : SysTime;
        import std.format : format;
        import std.stdio : writefln;
        import core.time : hnsecs;

        if (!entry.bytesReceived) continue;

        enum onlyTimePattern = "%02d:%02d:%02d";
        enum fullDatePattern = "%d-%02d-%02d " ~ onlyTimePattern;

        auto start = SysTime.fromUnixTime(entry.startTime);
        immutable startString = fullDatePattern
            .format(start.year, start.month, start.day, start.hour, start.minute, start.second);

        auto stop = SysTime.fromUnixTime(entry.stopTime);
        immutable stopString = (start.dayOfGregorianCal == stop.dayOfGregorianCal) ?
            onlyTimePattern.format(stop.hour, stop.minute, stop.second) :
            fullDatePattern.format(stop.year, stop.month, stop.day, stop.hour, stop.minute, stop.second);

        start.fracSecs = 0.hnsecs;
        stop.fracSecs = 0.hnsecs;
        immutable duration = (stop - start);
        totalTime += duration;
        totalBytesReceived += entry.bytesReceived;

        enum pattern = "%2d: %s, %d events parsed in %,d bytes (%s to %s)";
        writefln(pattern, ++i, duration.timeSince!(7, 0)(Yes.abbreviate),
            entry.numEvents, entry.bytesReceived, startString, stopString);
    }

    enum pattern = "Total received: %s%,d%s bytes";
    logger.info("Total time connected: ", Tint.log, totalTime.timeSince!(7, 1));
    logger.infof(pattern, Tint.log, totalBytesReceived, Tint.info);
}


/++
    Aggregate of state values used in an execution of the program.
 +/
struct AttemptState
{
    /// Enum denoting what we should do next loop in an execution attempt.
    Next next;

    /++
        An array for [handleGetopt] to fill by ref with custom settings
        set on the command-line using `--set plugin.setting=value`.
     +/
    string[] customSettings;

    /++
        Bool whether this is the first connection attempt or if we have
        connected at least once already.
     +/
    bool firstConnect = true;

    /// Whether or not "Exiting..." should be printed at program exit.
    bool silentExit;

    /// Shell return value to exit with.
    int retval;
}


public:


// run
/++
    Entry point of the program.

    This function is very long, but mostly because it's tricky to split up into
    free functions and have them convey "parent function should exit".

    Params:
        args = Command-line arguments passed to the program.

    Returns:
        `0` on success, non-`0` on failure.
 +/
int run(string[] args)
{
    static import kameloso.common;
    import kameloso.common : initLogger;
    import std.exception : ErrnoException;
    import core.stdc.errno : errno;

    // Set up the Kameloso instance.
    Kameloso instance;
    postInstanceSetup(instance);

    // Set pointers.
    kameloso.common.settings = &instance.settings;
    instance.abort = &globalAbort;

    // Declare AttemptState instance.
    AttemptState attempt;

    // Set up `kameloso.common.settings`, expanding paths.
    expandPaths(instance.settings);

    // Initialise the logger immediately so it's always available.
    // handleGetopt re-inits later when we know the settings for monochrome and headless
    initLogger(
        cast(Flag!"monochrome")instance.settings.monochrome,
        cast(Flag!"brightTerminal")instance.settings.brightTerminal,
        cast(Flag!"headless")instance.settings.headless);

    // Set up signal handling so that we can gracefully catch Ctrl+C.
    setupSignals();

    scope(failure)
    {
        import kameloso.terminal : TerminalToken, isTTY;

        if (!instance.settings.headless)
        {
            enum bellString = ("" ~ cast(char)(TerminalToken.bell));
            immutable bell = isTTY ? bellString : string.init;
            logger.error("We just crashed!", bell);
        }

        *instance.abort = true;
        resetSignals();
    }

    immutable actionAfterGetopt = instance.tryGetopt(args, attempt.customSettings);
    globalHeadless = instance.settings.headless;

    with (Next)
    final switch (actionAfterGetopt)
    {
    case continue_:
        break;

    case retry:  // should never happen
        assert(0, "`tryGetopt` returned `Next.retry`");

    case returnSuccess:
        return 0;

    case returnFailure:
        return 1;

    case crash:
        assert(0, "`tryGetopt` returned `Next.crash`");
    }

    try
    {
        import kameloso.terminal : ensureAppropriateBuffering;

        // Ensure stdout is buffered by line on Cygwin and vscode.
        ensureAppropriateBuffering(cast(Flag!"override_")instance.settings.flush);
    }
    catch (ErrnoException e)
    {
        import std.stdio : writeln;
        if (!instance.settings.headless) writeln("Failed to set stdout buffer mode/size! errno:", errno);
        if (!instance.settings.force) return 1;
    }
    catch (Exception e)
    {
        if (!instance.settings.headless)
        {
            import std.stdio : writeln;
            writeln("Failed to set stdout buffer mode/size!");
            writeln(e);
        }

        if (!instance.settings.force) return 1;
    }

    // Apply some defaults to empty members, as stored in `kameloso.constants`.
    // It's done before in tryGetopt but do it again to ensure we don't have an empty nick etc
    // Skip if --force was passed.
    if (!instance.settings.force)
    {
        import kameloso.config : applyDefaults;
        applyDefaults(instance.parser.client, instance.parser.server, instance.bot);
    }

    import std.algorithm.comparison : among;

    // Copy some stuff over to our Connection
    instance.conn.certFile = instance.connSettings.certFile;
    instance.conn.privateKeyFile = instance.connSettings.privateKeyFile;
    instance.conn.ssl = instance.connSettings.ssl;

    // Additionally if the port is an SSL-like port, assume SSL,
    // but only if the user isn't forcing settings
    if (!instance.conn.ssl && !instance.settings.force &&
        instance.parser.server.port.among!(6697, 7000, 7001, 7029, 7070, 9999, 443))
    {
        instance.connSettings.ssl = true;  // Is this wise?
        instance.conn.ssl = true;
    }

    import kameloso.common : replaceTokens, printVersionInfo;
    import kameloso.printing : printObjects;
    import std.stdio : writeln;

    if (!instance.settings.headless)
    {
        printVersionInfo();
        writeln();

        // Print the current settings to show what's going on.
        IRCClient prettyClient = instance.parser.client;
        prettyClient.realName = replaceTokens(prettyClient.realName);
        printObjects(prettyClient, instance.bot, instance.parser.server);

        if (!instance.bot.homeChannels.length && !instance.bot.admins.length)
        {
            import kameloso.config : notifyAboutIncompleteConfiguration;
            notifyAboutIncompleteConfiguration(instance.settings.configFile, args[0]);
        }
    }

    // Verify that settings are as they should be (nickname exists and not too long, etc)
    immutable actionAfterVerification = instance.verifySettings();

    with (Next)
    final switch (actionAfterVerification)
    {
    case continue_:
        break;

    case retry:  // should never happen
        assert(0, "`verifySettings` returned `Next.retry`");

    case returnSuccess:
        return 0;

    case returnFailure:
        return 1;

    case crash:
        assert(0, "`verifySettings` returned `Next.crash`");
    }

    // Resolve resource directory paths.
    instance.resolveResourceDirectory();

    // Save the original nickname *once*, outside the connection loop and before
    // initialising plugins (who will make a copy of it). Knowing this is useful
    // when authenticating.
    instance.parser.client.origNickname = instance.parser.client.nickname;

    // Initialise plugins outside the loop once, for the error messages
    import kameloso.plugins.common.misc : IRCPluginSettingsException;
    import std.conv : ConvException;

    try
    {
        import std.file : exists;

        string[][string] missingEntries;
        string[][string] invalidEntries;

        instance.initPlugins(attempt.customSettings, missingEntries, invalidEntries);

        if (!instance.settings.headless && missingEntries.length && instance.settings.configFile.exists)
        {
            import kameloso.config : notifyAboutMissingSettings;
            notifyAboutMissingSettings(missingEntries, args[0], instance.settings.configFile);
        }
    }
    catch (ConvException e)
    {
        // Configuration file/--set argument syntax error
        logger.error(e.msg);
        if (!instance.settings.force) return 1;
    }
    catch (IRCPluginSettingsException e)
    {
        // --set plugin/setting name error
        logger.error(e.msg);
        if (!instance.settings.force) return 1;
    }

    // Save the original nickname *once*, outside the connection loop.
    // It will change later and knowing this is useful when authenticating
    instance.parser.client.origNickname = instance.parser.client.nickname;

    // Go!
    instance.startBot(attempt);

    // If we're here, we should exit. The only question is in what way.

    if (*instance.abort && instance.conn.connected)
    {
        import kameloso.thread : ThreadMessage;
        import std.concurrency : receiveTimeout;
        import std.variant : Variant;
        import core.time : Duration;

        // Connected and aborting
        // Catch any queued quit calls and use their reasons and quit settings
        // Also catch Variants so as not to throw an exception on missed priority messages

        string reason = instance.bot.quitReason;
        bool quiet;
        bool notEmpty;

        do
        {
            notEmpty = receiveTimeout(Duration.zero,
                (ThreadMessage.Quit, string givenReason, Flag!"quiet" givenQuiet) scope
                {
                    reason = givenReason;
                    quiet = givenQuiet;
                },
                (Variant _) scope {},
            );
        }
        while (notEmpty);

        if ((!instance.settings.hideOutgoing && !quiet) || instance.settings.trace)
        {
            bool printed;

            version(Colours)
            {
                if (!instance.settings.monochrome)
                {
                    import kameloso.irccolours : mapEffects;

                    logger.trace("--> QUIT :", reason
                        .mapEffects
                        .replaceTokens(instance.parser.client));
                    printed = true;
                }
            }

            if (!printed)
            {
                import kameloso.irccolours : stripEffects;

                logger.trace("--> QUIT :", reason
                    .stripEffects
                    .replaceTokens(instance.parser.client));
            }
        }

        instance.conn.sendline("QUIT :" ~ reason.replaceTokens(instance.parser.client));
    }

    // Save if we're exiting and configuration says we should.
    if (instance.settings.saveOnExit)
    {
        try
        {
            import kameloso.config : writeConfigurationFile;
            instance.writeConfigurationFile(instance.settings.configFile);
        }
        catch (Exception e)
        {
            enum pattern = "Caught Exception when saving settings: " ~
                "%s%s%s (at %1$s%4$s%3$s:%1$s%5$d%3$s)";
            logger.warningf(pattern, Tint.log, e.msg, Tint.warning, e.file, e.line);
            version(PrintStacktraces) logger.trace(e);
        }
    }

    if (!instance.settings.headless && instance.settings.exitSummary && instance.connectionHistory.length)
    {
        instance.printSummary();
    }

    version(GCStatsOnExit)
    {
        import core.memory : GC;

        immutable stats = GC.stats();

        static if (__VERSION__ >= 2087L)
        {
            immutable allocated = stats.allocatedInCurrentThread;
            enum pattern = "Allocated in current thread: %s%,d%s bytes";
            logger.infof(pattern, Tint.log, allocated, Tint.info);
        }

        enum memoryUsedPattern = "Memory used: %s%,d%s bytes, free: %1$s%4$,d%3$s bytes";
        logger.infof(memoryUsedPattern, Tint.log, stats.usedSize, Tint.info, stats.freeSize);
    }

    if (*instance.abort)
    {
        // Ctrl+C
        logger.error("Aborting...");

        version(Posix)
        {
            // Even if no signal raised attempt.retval may already be 1,
            // but double-set it to be sure
            attempt.retval = (signalRaised > 0) ? (128 + signalRaised) : 1;
        }
        else
        {
            // Ditto
            attempt.retval = 1;
        }
    }
    else if (!attempt.silentExit)
    {
        logger.info("Exiting...");
    }

    return attempt.retval;
}<|MERGE_RESOLUTION|>--- conflicted
+++ resolved
@@ -1667,22 +1667,11 @@
             continue;
         }
 
-<<<<<<< HEAD
-        if (reparse.isCarrying)
-        {
-            reparse.carryingFiber.payload = reparse;
-        }
+        // If we're here no exceptions were thrown
 
         try
         {
-            reparse.fiber.call();
-=======
-        // If we're here no exceptions were thrown
-
-        try
-        {
             reparse.dg(reparse.replay);
->>>>>>> 70babb05
         }
         catch (Exception e)
         {
@@ -1691,14 +1680,6 @@
             printEventDebugDetails(reparse.replay.event, reparse.replay.event.raw);
             version(PrintStacktraces) logger.trace(e);
         }
-<<<<<<< HEAD
-
-        assert((reparse.fiber.state == Fiber.State.TERM), "Undead Reparser Fiber");
-
-        destroy(reparse);
-        GC.free(&reparse);
-=======
->>>>>>> 70babb05
     }
 
     // All reparses guaranteed exhausted
