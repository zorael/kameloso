--- conflicted
+++ resolved
@@ -855,11 +855,7 @@
             }
         }
 
-<<<<<<< HEAD
-        auto keys = channel.keys;
-=======
         auto keys = channels.keys;
->>>>>>> a9e1b50d
 
         return keys.length ?
             keys :
