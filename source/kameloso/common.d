--- conflicted
+++ resolved
@@ -169,20 +169,6 @@
     bool eagerLookups = false;
 
     /++
-<<<<<<< HEAD
-=======
-     +  Whether or not to attempt an SSL connection.
-     +/
-    bool ssl = false;
-
-    /// Path to `cacert.pem` or equivalent, for SSL certificates.
-    @CannotContainComments string cacertFile;
-
-    /// Path to an SSL privat key file.
-    @CannotContainComments string privateKeyFile;
-
-    /++
->>>>>>> 3946a4a4
      +  Character(s) that prefix a bot chat command.
      +
      +  These decide what bot commands will look like; "!" for "!command",
@@ -209,6 +195,8 @@
  +/
 struct ConnectionSettings
 {
+    import lu.uda : CannotContainComments;
+
     /// Flag denoting whether or not the program should reconnect after disconnect.
     bool reconnectOnFailure = true;
 
@@ -220,6 +208,12 @@
 
     /// Whether or not to attempt an SSL connection.
     bool ssl = false;
+
+    /// Path to certificate bundle `cacert.pem` file or equivalent.
+    @CannotContainComments string cacertFile;
+
+    /// Path to private key file, used in SSL connections.
+    @CannotContainComments string privateKeyFile;
 }
 
 
@@ -558,6 +552,7 @@
         state.bot = this.bot;
         state.mainThread = thisTid;
         state.settings = settings;
+        state.connSettings = connSettings;
         immutable now = Clock.currTime.toUnixTime;
 
         plugins.reserve(EnabledPlugins.length);
