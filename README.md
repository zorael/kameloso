--- conflicted
+++ resolved
@@ -316,11 +316,7 @@
 
 On Windows systems, you may see SSL errors of *"Peer certificates cannot be authenticated with given CA certificates"*. If this happens, download this [`cacert.pem`](https://curl.haxx.se/ca/cacert.pem) file, place it somewhere reasonable, and edit your configuration file to point to it; `caBundleFile` under `[Connection]`.
 
-<<<<<<< HEAD
-When run in Cygwin/mintty terminals, the bot will not gracefully shut down upon hitting Ctrl+C, instead terminating abruptly. Any changes to configuration will thus have to be otherwise saved prior to forcefully exiting like that, such as with the Admin plugin's `!save` command, or its `!quit` command outright to exit immediately. Note that this includes committing logs to disk; there may be log lines queued to be written in batch if `bufferedWrites` is set.
-=======
 In Cygwin/mintty terminals, there may be garbage "`[39m`" characters randomly at the beginning of lines, and lines may arbitrarily break at a certain length. Unsure how to solve. The workaround is to use `cmd.exe` and/or the Powershell console instead.
->>>>>>> c2fc10f6
 
 ## Posix
 
